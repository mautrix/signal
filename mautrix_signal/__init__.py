<<<<<<< HEAD
__version__ = "0.2.0-mod-8"
=======
__version__ = "0.2.1"
>>>>>>> 9d8eafea
__author__ = "Tulir Asokan <tulir@maunium.net>"<|MERGE_RESOLUTION|>--- conflicted
+++ resolved
@@ -1,6 +1,2 @@
-<<<<<<< HEAD
-__version__ = "0.2.0-mod-8"
-=======
-__version__ = "0.2.1"
->>>>>>> 9d8eafea
+__version__ = "0.2.1-mod-1"
 __author__ = "Tulir Asokan <tulir@maunium.net>"