--- conflicted
+++ resolved
@@ -26,14 +26,10 @@
 from mautrix.types import UserID, SyncToken, ContentURI
 from mautrix.util.async_db import Database
 
-<<<<<<< HEAD
-fake_db = Database("") if TYPE_CHECKING else None
+fake_db = Database.create("") if TYPE_CHECKING else None
 log = logging.getLogger("puppet")
 
 UPPER_ACTIVITY_LIMIT_MS = 60 * 1000 * 15 # 15 minutes
-=======
-fake_db = Database.create("") if TYPE_CHECKING else None
->>>>>>> 2e57810e
 
 
 @dataclass
