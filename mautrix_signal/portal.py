# mautrix-signal - A Matrix-Signal puppeting bridge
# Copyright (C) 2021 Tulir Asokan
#
# This program is free software: you can redistribute it and/or modify
# it under the terms of the GNU Affero General Public License as published by
# the Free Software Foundation, either version 3 of the License, or
# (at your option) any later version.
#
# This program is distributed in the hope that it will be useful,
# but WITHOUT ANY WARRANTY; without even the implied warranty of
# MERCHANTABILITY or FITNESS FOR A PARTICULAR PURPOSE.  See the
# GNU Affero General Public License for more details.
#
# You should have received a copy of the GNU Affero General Public License
# along with this program.  If not, see <https://www.gnu.org/licenses/>.
from __future__ import annotations

from typing import TYPE_CHECKING, Any, AsyncGenerator, Awaitable, Callable, Union, cast
from collections import deque
from uuid import UUID, uuid4
import asyncio
import hashlib
import mimetypes
import os
import os.path
import pathlib
import time

from mautrix.appservice import AppService, IntentAPI
from mautrix.bridge import BasePortal, async_getter_lock
from mautrix.errors import IntentError, MatrixError, MForbidden
from mautrix.types import (
    AudioInfo,
    ContentURI,
    EncryptedEvent,
    EventID,
    EventType,
    FileInfo,
    ImageInfo,
    MediaMessageEventContent,
    MessageEvent,
    MessageEventContent,
    MessageType,
    PowerLevelStateEventContent,
    RoomID,
    SingleReceiptEventContent,
    TextMessageEventContent,
    UserID,
    VideoInfo,
)
from mautrix.util.bridge_state import BridgeStateEvent
from mautrix.util.format_duration import format_duration
from mautrix.util.message_send_checkpoint import MessageSendCheckpointStatus

from mausignald.errors import ResponseError, RPCError
from mausignald.types import (
    AccessControlMode,
    Address,
    Attachment,
    Contact,
    Group,
    GroupAccessControl,
    GroupID,
    GroupMemberRole,
    GroupV2,
    GroupV2ID,
    Mention,
    MessageData,
    Profile,
    Quote,
    Reaction,
    Sticker,
)

from . import matrix as m, puppet as p, signal as s, user as u
from .config import Config
from .db import (
    DisappearingMessage,
    Message as DBMessage,
    Portal as DBPortal,
    Reaction as DBReaction,
)
from .formatter import matrix_to_signal, signal_to_matrix
from .util import id_to_str

if TYPE_CHECKING:
    from .__main__ import SignalBridge

try:
    from mautrix.crypto.attachments import decrypt_attachment, encrypt_attachment
except ImportError:
    encrypt_attachment = decrypt_attachment = None

try:
    from signalstickers_client import StickersClient
    from signalstickers_client.models import StickerPack
except ImportError:
    StickersClient = StickerPack = None

try:
    import magic
except ImportError:
    magic = None

StateBridge = EventType.find("m.bridge", EventType.Class.STATE)
StateHalfShotBridge = EventType.find("uk.half-shot.bridge", EventType.Class.STATE)
ChatInfo = Union[Group, GroupV2, GroupV2ID, Contact, Profile, Address]


class Portal(DBPortal, BasePortal):
    by_mxid: dict[RoomID, Portal] = {}
    by_chat_id: dict[tuple[str, str], Portal] = {}
    _sticker_meta_cache: dict[str, StickerPack] = {}
    config: Config
    matrix: m.MatrixHandler
    signal: s.SignalHandler
    az: AppService
    private_chat_portal_meta: bool
    expiration_time: int | None

    _main_intent: IntentAPI | None
    _create_room_lock: asyncio.Lock
    _msgts_dedup: deque[tuple[Address, int]]
    _reaction_dedup: deque[tuple[Address, int, str]]
    _reaction_lock: asyncio.Lock
    _pending_members: set[UUID] | None
    _expiration_lock: asyncio.Lock

    def __init__(
        self,
        chat_id: GroupID | Address,
        receiver: str,
        mxid: RoomID | None = None,
        name: str | None = None,
        avatar_hash: str | None = None,
        avatar_url: ContentURI | None = None,
        name_set: bool = False,
        avatar_set: bool = False,
        revision: int = 0,
        encrypted: bool = False,
        relay_user_id: UserID | None = None,
        expiration_time: int | None = None,
    ) -> None:
        super().__init__(
            chat_id,
            receiver,
            mxid,
            name,
            avatar_hash,
            avatar_url,
            name_set,
            avatar_set,
            revision,
            encrypted,
            relay_user_id,
            expiration_time,
        )
        self._create_room_lock = asyncio.Lock()
        self.log = self.log.getChild(self.chat_id_str)
        self._main_intent = None
        self._msgts_dedup = deque(maxlen=100)
        self._reaction_dedup = deque(maxlen=100)
        self._last_participant_update = set()
        self._reaction_lock = asyncio.Lock()
        self._pending_members = None
        self._relay_user = None
        self._expiration_lock = asyncio.Lock()

    @property
    def main_intent(self) -> IntentAPI:
        if not self._main_intent:
            raise ValueError("Portal must be postinit()ed before main_intent can be used")
        return self._main_intent

    @property
    def is_direct(self) -> bool:
        return isinstance(self.chat_id, Address)

    def handle_uuid_receive(self, uuid: UUID) -> None:
        if not self.is_direct or self.chat_id.uuid:
            raise ValueError(
                "handle_uuid_receive can only be used for private chat portals with a phone "
                "number chat_id"
            )
        del self.by_chat_id[(self.chat_id_str, self.receiver)]
        self.chat_id = Address(uuid=uuid)
        self.by_chat_id[(self.chat_id_str, self.receiver)] = self

    @classmethod
    def init_cls(cls, bridge: "SignalBridge") -> None:
        cls.config = bridge.config
        cls.matrix = bridge.matrix
        cls.signal = bridge.signal
        cls.az = bridge.az
        cls.loop = bridge.loop
        BasePortal.bridge = bridge
        cls.private_chat_portal_meta = cls.config["bridge.private_chat_portal_meta"]

    @classmethod
    async def start_disappearing_message_expirations(cls):
        await asyncio.gather(
            *(
                cls._expire_event(dm.room_id, dm.mxid, restart=True)
                for dm in await DisappearingMessage.get_all()
                if dm.expiration_ts
            )
        )

    # region Misc

    async def _send_delivery_receipt(self, event_id: EventID) -> None:
        if event_id and self.config["bridge.delivery_receipts"]:
            try:
                await self.az.intent.mark_read(self.mxid, event_id)
            except Exception:
                self.log.exception("Failed to send delivery receipt for %s", event_id)

    async def _upsert_reaction(
        self,
        existing: DBReaction,
        intent: IntentAPI,
        mxid: EventID,
        sender: p.Puppet | u.User,
        message: DBMessage,
        emoji: str,
    ) -> None:
        if existing:
            self.log.debug(
                f"_upsert_reaction redacting {existing.mxid} and inserting {mxid}"
                f" (message: {message.mxid})"
            )
            try:
                await intent.redact(existing.mx_room, existing.mxid)
            except MForbidden:
                self.log.debug("Unexpected MForbidden redacting reaction", exc_info=True)
            await existing.edit(emoji=emoji, mxid=mxid, mx_room=message.mx_room)
        else:
            self.log.debug(f"_upsert_reaction inserting {mxid} (message: {message.mxid})")
            await DBReaction(
                mxid=mxid,
                mx_room=message.mx_room,
                emoji=emoji,
                signal_chat_id=self.chat_id,
                signal_receiver=self.receiver,
                msg_author=message.sender,
                msg_timestamp=message.timestamp,
                author=sender.address,
            ).insert()

    # endregion
    # region Matrix event handling

    @staticmethod
    def _make_attachment(message: MediaMessageEventContent, path: str) -> Attachment:
        attachment = Attachment(
            custom_filename=message.body,
            content_type=message.info.mimetype,
            outgoing_filename=path,
        )
        info = message.info
        attachment.width = info.get("w", info.get("width", 0))
        attachment.height = info.get("h", info.get("height", 0))
        attachment.voice_note = message.msgtype == MessageType.AUDIO
        return attachment

    def _write_outgoing_file(self, data: bytes) -> str:
        dir = pathlib.Path(self.config["signal.outgoing_attachment_dir"])
        path = dir.joinpath(f"mautrix-signal-{str(uuid4())}")
        try:
            with open(path, "wb") as file:
                file.write(data)
        except FileNotFoundError:
            dir.mkdir(mode=0o755, parents=True, exist_ok=True)
            with open(path, "wb") as file:
                file.write(data)
        return str(path)

    async def _download_matrix_media(self, message: MediaMessageEventContent) -> str:
        if message.file:
            data = await self.main_intent.download_media(message.file.url)
            data = decrypt_attachment(
                data, message.file.key.key, message.file.hashes.get("sha256"), message.file.iv
            )
        else:
            data = await self.main_intent.download_media(message.url)
        return self._write_outgoing_file(data)

<<<<<<< HEAD
    async def get_displayname(self, user: 'u.User') -> str:
        return await self.main_intent.get_room_displayname(self.mxid, user.mxid) or user.mxid

    async def _apply_msg_format(self, sender: 'u.User', content: MessageEventContent) -> None:
        if not isinstance(content, TextMessageEventContent) or content.format != Format.HTML:
            content.format = Format.HTML
            content.formatted_body = escape_html(content.body).replace("\n", "<br/>")

        tpl = (self.config[f"relaybot.message_formats.[{content.msgtype.value}]"]
               or "$sender_displayname: $message")
        displayname = await self.get_displayname(sender)
        username, _ = self.az.intent.parse_user_id(sender.mxid)
        tpl_args = dict(sender_mxid=sender.mxid,
                        sender_username=username,
                        sender_displayname=escape_html(displayname),
                        message=content.formatted_body,
                        body=content.body,
                        formatted_body=content.formatted_body)
        content.formatted_body = Template(tpl).safe_substitute(tpl_args)
        content.body = Template(tpl).safe_substitute(tpl_args)
        if content.msgtype == MessageType.EMOTE:
            content.msgtype = MessageType.TEXT

    async def _get_relay_sender(self, sender: 'u.User', evt_identifier: str
                                ) -> Tuple[Optional['u.User'], bool]:
        if await sender.is_logged_in():
            return sender, False

        if not self.has_relay:
            self.log.debug(f"Ignoring {evt_identifier} from non-logged-in user {sender.mxid}"
                           " in chat with no relay user")
            return None, True
        relay_sender = await self.get_relay_user()
        if not relay_sender:
            self.log.debug(f"Ignoring {evt_identifier} from non-logged-in user {sender.mxid}: "
                           f"relay user {self.relay_user_id} is not set up correctly")
            return None, True
        return relay_sender, True

    async def handle_matrix_message(self, sender: 'u.User', message: MessageEventContent,
                                    event_id: EventID) -> None:
        if self.bridge.bridge_blocked:
            self.log.warn(f"Bridge is blocking messages, not handling message from {sender.mxid} {event_id}")
            return

=======
    async def handle_matrix_message(
        self, sender: u.User, message: MessageEventContent, event_id: EventID
    ) -> None:
>>>>>>> f4269f80
        orig_sender = sender
        sender, is_relay = await self.get_relay_sender(sender, f"message {event_id}")
        if not sender:
            orig_sender.send_remote_checkpoint(
                status=MessageSendCheckpointStatus.PERM_FAILURE,
                event_id=event_id,
                room_id=self.mxid,
                event_type=EventType.ROOM_MESSAGE,
                message_type=message.msgtype,
                error="user is not logged in",
            )
            return
        elif is_relay:
            await self.apply_relay_message_format(orig_sender, message)

        request_id = int(time.time() * 1000)
        self._msgts_dedup.appendleft((sender.address, request_id))

        quote = None
        if message.get_reply_to():
            reply = await DBMessage.get_by_mxid(message.get_reply_to(), self.mxid)
            # TODO include actual text? either store in db or fetch event from homeserver
            if reply is not None:
                quote = Quote(id=reply.timestamp, author=reply.sender, text="")

        attachments: list[Attachment] | None = None
        attachment_path: str | None = None
        mentions: list[Mention] | None = None
        if message.msgtype.is_text:
            text, mentions = await matrix_to_signal(message)
        elif message.msgtype.is_media:
            attachment_path = await self._download_matrix_media(message)
            attachment = self._make_attachment(message, attachment_path)
            attachments = [attachment]
            text = message.body if is_relay else None
            self.log.trace("Formed outgoing attachment %s", attachment)
        else:
            self.log.debug(f"Unknown msgtype {message.msgtype} in Matrix message {event_id}")
            return
        self.log.debug(f"Sending Matrix message {event_id} to Signal with timestamp {request_id}")
        try:
            await self.signal.send(
                username=sender.username,
                recipient=self.chat_id,
                body=text,
                mentions=mentions,
                quote=quote,
                attachments=attachments,
                timestamp=request_id,
            )
        except Exception as e:
            sender.send_remote_checkpoint(
                MessageSendCheckpointStatus.PERM_FAILURE,
                event_id,
                self.mxid,
                EventType.ROOM_MESSAGE,
                message.msgtype,
                error=e,
            )
            auth_failed = (
                "org.whispersystems.signalservice.api.push.exceptions.AuthorizationFailedException"
            )
            if isinstance(e, ResponseError) and auth_failed in e.data.get("exceptions", []):
                await sender.push_bridge_state(BridgeStateEvent.BAD_CREDENTIALS, error=str(e))
            await self._send_message(
                self.main_intent,
                TextMessageEventContent(
                    msgtype=MessageType.NOTICE, body=f"\u26a0 Your message was not bridged: {e}"
                ),
            )
        else:
            sender.send_remote_checkpoint(
                MessageSendCheckpointStatus.SUCCESS,
                event_id,
                self.mxid,
                EventType.ROOM_MESSAGE,
                message.msgtype,
            )
            await self._send_delivery_receipt(event_id)

            msg = DBMessage(
                mxid=event_id,
                mx_room=self.mxid,
                sender=sender.address,
                timestamp=request_id,
                signal_chat_id=self.chat_id,
                signal_receiver=self.receiver,
            )
            await msg.insert()
            self.log.info(f"Handled Matrix message roomId={self.mxid} evtId={event_id} msgType={message.msgtype} reqId={request_id} chatId={self.chat_id}")
            if attachment_path and self.config["signal.remove_file_after_handling"]:
                try:
                    os.remove(attachment_path)
                except FileNotFoundError:
                    pass

            # Handle disappearing messages
            if self.expiration_time and (
                self.is_direct or self.config["signal.enable_disappearing_messages_in_groups"]
            ):
                dm = DisappearingMessage(self.mxid, event_id, self.expiration_time)
                await dm.insert()
                await Portal._expire_event(dm.room_id, dm.mxid)

    async def handle_matrix_reaction(
        self, sender: u.User, event_id: EventID, reacting_to: EventID, emoji: str
    ) -> None:
        if not await sender.is_logged_in():
            self.log.trace(f"Ignoring reaction by non-logged-in user {sender.mxid}")
            return

        # Signal doesn't seem to use variation selectors at all
        emoji = emoji.rstrip("\ufe0f")

        message = await DBMessage.get_by_mxid(reacting_to, self.mxid)
        if not message:
            self.log.debug(f"Ignoring reaction to unknown event {reacting_to}")
            return

        existing = await DBReaction.get_by_signal_id(
            self.chat_id, self.receiver, message.sender, message.timestamp, sender.address
        )
        if existing and existing.emoji == emoji:
            return

        dedup_id = (message.sender, message.timestamp, emoji)
        self._reaction_dedup.appendleft(dedup_id)
        async with self._reaction_lock:
            reaction = Reaction(
                emoji=emoji,
                remove=False,
                target_author=message.sender,
                target_sent_timestamp=message.timestamp,
            )
            try:
                await self.signal.react(
                    username=sender.username, recipient=self.chat_id, reaction=reaction
                )
            except Exception as e:
                sender.send_remote_checkpoint(
                    MessageSendCheckpointStatus.PERM_FAILURE,
                    event_id,
                    self.mxid,
                    EventType.REACTION,
                    error=e,
                )
            else:
                self.log.trace(f"{sender.mxid} reacted to {message.timestamp} with {emoji}")
                sender.send_remote_checkpoint(
                    MessageSendCheckpointStatus.SUCCESS,
                    event_id,
                    self.mxid,
                    EventType.REACTION,
                )
                await self._upsert_reaction(
                    existing, self.main_intent, event_id, sender, message, emoji
                )
                await self._send_delivery_receipt(event_id)

    async def handle_matrix_redaction(
        self, sender: u.User, event_id: EventID, redaction_event_id: EventID
    ) -> None:
        if not await sender.is_logged_in():
            return

        message = await DBMessage.get_by_mxid(event_id, self.mxid)
        if message:
            try:
                await message.delete()
                await self.signal.remote_delete(
                    sender.username, recipient=self.chat_id, timestamp=message.timestamp
                )
            except Exception as e:
                self.log.exception("Removing message failed")
                sender.send_remote_checkpoint(
                    MessageSendCheckpointStatus.PERM_FAILURE,
                    redaction_event_id,
                    self.mxid,
                    EventType.ROOM_REDACTION,
                    error=e,
                )
            else:
                self.log.trace(f"Removed {message} after Matrix redaction")
                sender.send_remote_checkpoint(
                    MessageSendCheckpointStatus.SUCCESS,
                    redaction_event_id,
                    self.mxid,
                    EventType.ROOM_REDACTION,
                )
                await self._send_delivery_receipt(redaction_event_id)
            return

        reaction = await DBReaction.get_by_mxid(event_id, self.mxid)
        if reaction:
            try:
                await reaction.delete()
                remove_reaction = Reaction(
                    emoji=reaction.emoji,
                    remove=True,
                    target_author=reaction.msg_author,
                    target_sent_timestamp=reaction.msg_timestamp,
                )
                await self.signal.react(
                    username=sender.username, recipient=self.chat_id, reaction=remove_reaction
                )
            except Exception as e:
                self.log.exception("Removing reaction failed")
                sender.send_remote_checkpoint(
                    MessageSendCheckpointStatus.PERM_FAILURE,
                    redaction_event_id,
                    self.mxid,
                    EventType.ROOM_REDACTION,
                    error=e,
                )
            else:
                self.log.trace(f"Removed {reaction} after Matrix redaction")
                sender.send_remote_checkpoint(
                    MessageSendCheckpointStatus.SUCCESS,
                    redaction_event_id,
                    self.mxid,
                    EventType.ROOM_REDACTION,
                )
                await self._send_delivery_receipt(redaction_event_id)
            return

        sender.send_remote_checkpoint(
            MessageSendCheckpointStatus.PERM_FAILURE,
            redaction_event_id,
            self.mxid,
            EventType.ROOM_REDACTION,
            error=f"No message or reaction found for redaction",
        )

    async def handle_matrix_join(self, user: u.User) -> None:
        if self.is_direct or not await user.is_logged_in():
            return
        if self._pending_members is None:
            self.log.debug(
                f"{user.mxid} ({user.uuid}) joined room, but pending_members is None,"
                " updating chat info"
            )
            await self.update_info(user, GroupV2ID(id=self.chat_id))
        if self._pending_members is None:
            self.log.warning(
                f"Didn't get pending member list after info update, {user.mxid} ({user.uuid}) may"
                "not be in the group on Signal."
            )
        elif user.uuid in self._pending_members:
            self.log.debug(f"{user.mxid} ({user.uuid}) joined room, accepting invite on Signal")
            try:
                resp = await self.signal.accept_invitation(user.username, self.chat_id)
                self._pending_members.remove(user.uuid)
            except RPCError as e:
                await self.main_intent.send_notice(
                    self.mxid, f"\u26a0 Failed to accept invite on Signal: {e}"
                )
            else:
                await self.update_info(user, resp)

    async def handle_matrix_leave(self, user: u.User) -> None:
        if not await user.is_logged_in():
            return
        if self.is_direct:
            self.log.info(f"{user.mxid} left private chat portal with {self.chat_id}")
            if user.username == self.receiver:
                self.log.info(
                    f"{user.mxid} was the recipient of this portal. " "Cleaning up and deleting..."
                )
                await self.cleanup_and_delete()
        else:
            self.log.debug(f"{user.mxid} left portal to {self.chat_id}")
            # TODO cleanup if empty

    async def handle_matrix_name(self, user: u.User, name: str) -> None:
        if self.name == name or self.is_direct or not name:
            return
        sender, is_relay = await self.get_relay_sender(user, "name change")
        if not sender:
            return
        self.name = name
        self.log.debug(
            f"{user.mxid} changed the group name, sending to Signal through {sender.username}"
        )
        try:
            await self.signal.update_group(sender.username, self.chat_id, title=name)
        except Exception:
            self.log.exception("Failed to update Signal group name")
            self.name = None

    async def handle_matrix_avatar(self, user: u.User, url: ContentURI) -> None:
        if self.is_direct or not url:
            return
        sender, is_relay = await self.get_relay_sender(user, "avatar change")
        if not sender:
            return

        data = await self.main_intent.download_media(url)
        new_hash = hashlib.sha256(data).hexdigest()
        if new_hash == self.avatar_hash and self.avatar_set:
            self.log.debug(f"New avatar from Matrix set by {user.mxid} is same as current one")
            return
        self.avatar_url = url
        self.avatar_hash = new_hash
        path = self._write_outgoing_file(data)
        self.log.debug(
            f"{user.mxid} changed the group avatar, sending to Signal through {sender.username}"
        )
        try:
            await self.signal.update_group(sender.username, self.chat_id, avatar_path=path)
            self.avatar_set = True
        except Exception:
            self.log.exception("Failed to update Signal group avatar")
            self.avatar_set = False
        if self.config["signal.remove_file_after_handling"]:
            try:
                os.remove(path)
            except FileNotFoundError:
                pass

    @classmethod
    async def _expire_event(cls, room_id: RoomID, event_id: EventID, restart: bool = False):
        """
        Schedule a task to expire a an event. This should only be called once the message has been
        read, as the timer for redaction will start immediately, and there is no (supported)
        mechanism to stop the countdown, even after bridge restart.

        If there is already an expiration event for the given ``room_id`` and ``event_id``, it will
        not schedule a new task.
        """
        portal = await cls.get_by_mxid(room_id)
        if not portal:
            raise AttributeError(f"No portal found for {room_id}")

        # Need a lock around this critical section to make sure that we know if a task has been
        # created for this particular (room_id, event_id) combination.
        async with portal._expiration_lock:
            if (
                not portal.is_direct
                and not cls.config["signal.enable_disappearing_messages_in_groups"]
            ):
                portal.log.debug(
                    "Not expiring event in group message since "
                    "signal.enable_disappearing_messages_in_groups is not enabled."
                )
                await DisappearingMessage.delete(room_id, event_id)
                return

            disappearing_message = await DisappearingMessage.get(room_id, event_id)
            if disappearing_message is None:
                return
            wait = disappearing_message.expiration_seconds
            now = time.time()
            # If there is an expiration_ts, then there's already a task going, or it's a restart.
            # If it's a restart, then restart the countdown. This is fairly likely to occur if the
            # disappearance timeout is weeks.
            if disappearing_message.expiration_ts:
                if not restart:
                    portal.log.debug(f"Expiration task already exists for {event_id} in {room_id}")
                    return
                portal.log.debug(f"Resuming expiration for {event_id} in {room_id}")
                wait = (disappearing_message.expiration_ts / 1000) - now
            if wait < 0:
                wait = 0

            # Spawn the actual expiration task.
            asyncio.create_task(cls._expire_event_task(portal, event_id, wait))

            # Set the expiration_ts only after we have actually created the expiration task.
            if not disappearing_message.expiration_ts:
                disappearing_message.expiration_ts = int((now + wait) * 1000)
                await disappearing_message.update()

    @classmethod
    async def _expire_event_task(cls, portal: Portal, event_id: EventID, wait: float):
        portal.log.debug(f"Redacting {event_id} in {wait} seconds")
        await asyncio.sleep(wait)

        async with portal._expiration_lock:
            if not await DisappearingMessage.get(portal.mxid, event_id):
                portal.log.debug(
                    f"{event_id} no longer in disappearing messages list, not redacting"
                )
                return

            portal.log.debug(f"Redacting {event_id} because it was expired")
            try:
                await portal.main_intent.redact(portal.mxid, event_id)
                portal.log.debug(f"Redacted {event_id} successfully")
            except Exception as e:
                portal.log.warning(f"Redacting expired event {event_id} failed", e)
            finally:
                await DisappearingMessage.delete(portal.mxid, event_id)

    async def handle_read_receipt(self, event_id: EventID, data: SingleReceiptEventContent):
        # Start the redaction timers for all of the disappearing messages in the room when the user
        # reads the room. This is the behavior of the Signal clients.
        await asyncio.gather(
            *(
                Portal._expire_event(dm.room_id, dm.mxid)
                for dm in await DisappearingMessage.get_all_for_room(self.mxid)
            )
        )

    # endregion
    # region Signal event handling

    @staticmethod
    async def _resolve_address(address: Address) -> Address:
        puppet = await p.Puppet.get_by_address(address, create=False)
        return puppet.address

    async def _find_quote_event_id(self, quote: Quote | None) -> MessageEvent | EventID | None:
        if not quote:
            return None

        author_address = await self._resolve_address(quote.author)
        reply_msg = await DBMessage.get_by_signal_id(
            author_address, quote.id, self.chat_id, self.receiver
        )
        if not reply_msg:
            return None
        try:
            evt = await self.main_intent.get_event(self.mxid, reply_msg.mxid)
            if isinstance(evt, EncryptedEvent):
                return await self.matrix.e2ee.decrypt(evt, wait_session_timeout=0)
            return evt
        except MatrixError:
            return reply_msg.mxid

<<<<<<< HEAD
    async def handle_signal_message(self, source: 'u.User', sender: 'p.Puppet',
                                    message: MessageData) -> None:
        if self.bridge.bridge_blocked:
            self.log.warn(f"Bridge is blocking messages, not handling message from {sender.uuid} {message.timestamp}")
            return
=======
    async def handle_signal_message(
        self, source: u.User, sender: p.Puppet, message: MessageData
    ) -> None:
>>>>>>> f4269f80
        if (sender.address, message.timestamp) in self._msgts_dedup:
            self.log.debug(
                f"Ignoring message {message.timestamp} by {sender.uuid} as it was already handled "
                "(message.timestamp in dedup queue)"
            )
            await self.signal.send_receipt(
                source.username, sender.address, timestamps=[message.timestamp]
            )
            return
        old_message = await DBMessage.get_by_signal_id(
            sender.address, message.timestamp, self.chat_id, self.receiver
        )
        if old_message is not None:
            self.log.debug(
                f"Ignoring message {message.timestamp} by {sender.uuid} as it was already handled "
                "(message.id found in database)"
            )
            await self.signal.send_receipt(
                source.username, sender.address, timestamps=[message.timestamp]
            )
            return
        self.log.debug(f"Started handling message {message.timestamp} by {sender.uuid}")
        self.log.trace(f"Message content: {message}")
        self._msgts_dedup.appendleft((sender.address, message.timestamp))
        intent = sender.intent_for(self)
        await intent.set_typing(self.mxid, False)
        event_id = None
        reply_to = await self._find_quote_event_id(message.quote)

        if message.sticker:
            if message.sticker.attachment.incoming_filename:
                content = await self._handle_signal_attachment(
                    intent, message.sticker.attachment, sticker=True
                )
            elif StickersClient:
                content = await self._handle_signal_sticker(intent, message.sticker)
            else:
                self.log.debug(
                    f"Not handling sticker in {message.timestamp}: no incoming_filename and "
                    "signalstickers-client not installed."
                )
                return

            if content:
                if message.sticker.attachment.blurhash:
                    content.info["blurhash"] = message.sticker.attachment.blurhash
                    content.info["xyz.amorgan.blurhash"] = message.sticker.attachment.blurhash
                await self._add_sticker_meta(message.sticker, content)
                if reply_to and not message.body:
                    content.set_reply(reply_to)
                    reply_to = None
                event_id = await self._send_message(
                    intent, content, timestamp=message.timestamp, event_type=EventType.STICKER
                )

        for attachment in message.attachments:
            if not attachment.incoming_filename:
                self.log.warning(
                    "Failed to bridge attachment, no incoming filename: %s", attachment
                )
                continue
            content = await self._handle_signal_attachment(intent, attachment)
            if reply_to and not message.body:
                # If there's no text, set the first image as the reply
                content.set_reply(reply_to)
                reply_to = None
            event_id = await self._send_message(intent, content, timestamp=message.timestamp)

        if message.body:
            content = await signal_to_matrix(message)
            if reply_to:
                content.set_reply(reply_to)
            event_id = await self._send_message(intent, content, timestamp=message.timestamp)

        if event_id:
            msg = DBMessage(
                mxid=event_id,
                mx_room=self.mxid,
                sender=sender.address,
                timestamp=message.timestamp,
                signal_chat_id=self.chat_id,
                signal_receiver=self.receiver,
            )
            await msg.insert()
            await self.signal.send_receipt(
                source.username, sender.address, timestamps=[message.timestamp]
            )
            await self._send_delivery_receipt(event_id)
            await sender.update_activity_ts(message.timestamp)
            self.log.debug(f"Handled Signal message {message.timestamp} -> {event_id}")

            if message.expires_in_seconds and (
                self.is_direct or self.config["signal.enable_disappearing_messages_in_groups"]
            ):
                disappearing_message = DisappearingMessage(
                    self.mxid, event_id, message.expires_in_seconds
                )
                await disappearing_message.insert()
                self.log.debug(
                    f"{event_id} set to be redacted {message.expires_in_seconds} seconds after "
                    "room is read"
                )
        else:
            self.log.debug(f"Didn't get event ID for {message.timestamp}")

    @staticmethod
    def _make_media_content(attachment: Attachment) -> MediaMessageEventContent:
        if attachment.content_type.startswith("image/"):
            msgtype = MessageType.IMAGE
            info = ImageInfo(
                mimetype=attachment.content_type, width=attachment.width, height=attachment.height
            )
        elif attachment.content_type.startswith("video/"):
            msgtype = MessageType.VIDEO
            info = VideoInfo(
                mimetype=attachment.content_type, width=attachment.width, height=attachment.height
            )
        elif attachment.voice_note or attachment.content_type.startswith("audio/"):
            msgtype = MessageType.AUDIO
            info = AudioInfo(mimetype=attachment.content_type)
        else:
            msgtype = MessageType.FILE
            info = FileInfo(mimetype=attachment.content_type)
        if not attachment.custom_filename:
            ext = mimetypes.guess_extension(attachment.content_type) or ""
            attachment.custom_filename = attachment.id + ext
        if attachment.blurhash:
            info["blurhash"] = attachment.blurhash
            info["xyz.amorgan.blurhash"] = attachment.blurhash
        return MediaMessageEventContent(
            msgtype=msgtype, info=info, body=attachment.custom_filename
        )

    async def _handle_signal_attachment(
        self, intent: IntentAPI, attachment: Attachment, sticker: bool = False
    ) -> MediaMessageEventContent:
        self.log.trace(f"Reuploading attachment {attachment}")
        if not attachment.content_type:
            attachment.content_type = (
                magic.from_file(attachment.incoming_filename, mime=True)
                if magic is not None
                else "application/octet-stream"
            )

        content = self._make_media_content(attachment)
        if sticker:
            self._adjust_sticker_size(content.info)

        with open(attachment.incoming_filename, "rb") as file:
            data = file.read()
        if self.config["signal.remove_file_after_handling"]:
            os.remove(attachment.incoming_filename)

        await self._upload_attachment(intent, content, data, attachment.id)
        return content

    async def _add_sticker_meta(self, sticker: Sticker, content: MediaMessageEventContent) -> None:
        try:
            pack = self._sticker_meta_cache[sticker.pack_id]
        except KeyError:
            self.log.debug(f"Fetching sticker pack metadata for {sticker.pack_id}")
            try:
                async with StickersClient() as client:
                    pack = await client.get_pack_metadata(sticker.pack_id, sticker.pack_key)
                self._sticker_meta_cache[sticker.pack_id] = pack
            except Exception:
                self.log.warning(
                    f"Failed to fetch pack metadata for {sticker.pack_id}", exc_info=True
                )
                pack = None
        if not pack:
            content.info["fi.mau.signal.sticker"] = {
                "id": sticker.sticker_id,
                "pack": {
                    "id": sticker.pack_id,
                    "key": sticker.pack_key,
                },
            }
            return
        sticker_meta = pack.stickers[sticker.sticker_id]
        content.body = sticker_meta.emoji
        content.info["fi.mau.signal.sticker"] = {
            "id": sticker.sticker_id,
            "emoji": sticker_meta.emoji,
            "pack": {
                "id": pack.id,
                "key": pack.key,
                "title": pack.title,
                "author": pack.author,
            },
        }

    @staticmethod
    def _adjust_sticker_size(info: ImageInfo) -> None:
        if info.width > 256 or info.height > 256:
            if info.width == info.height:
                info.width = info.height = 256
            elif info.width > info.height:
                info.height = int(info.height / (info.width / 256))
                info.width = 256
            else:
                info.width = int(info.width / (info.height / 256))
                info.height = 256

    async def _handle_signal_sticker(
        self, intent: IntentAPI, sticker: Sticker
    ) -> MediaMessageEventContent | None:
        try:
            self.log.debug(f"Fetching sticker {sticker.pack_id}#{sticker.sticker_id}")
            async with StickersClient() as client:
                data = await client.download_sticker(
                    sticker.sticker_id, sticker.pack_id, sticker.pack_key
                )
        except Exception:
            self.log.warning(f"Failed to download sticker {sticker.sticker_id}", exc_info=True)
            return None
        info = ImageInfo(
            mimetype=sticker.attachment.content_type,
            size=len(data),
            width=sticker.attachment.width,
            height=sticker.attachment.height,
        )
        self._adjust_sticker_size(info)
        if magic:
            info.mimetype = magic.from_buffer(data, mime=True)
        ext = mimetypes.guess_extension(info.mimetype)
        if not ext and info.mimetype == "image/webp":
            ext = ".webp"
        content = MediaMessageEventContent(
            msgtype=MessageType.IMAGE, info=info, body=f"sticker{ext}"
        )
        await self._upload_attachment(intent, content, data, sticker.attachment.id)
        return content

    async def _upload_attachment(
        self, intent: IntentAPI, content: MediaMessageEventContent, data: bytes, id: str
    ) -> None:
        upload_mime_type = content.info.mimetype
        if self.encrypted and encrypt_attachment:
            data, content.file = encrypt_attachment(data)
            upload_mime_type = "application/octet-stream"

        content.url = await intent.upload_media(data, mime_type=upload_mime_type, filename=id)
        if content.file:
            content.file.url = content.url
            content.url = None
        # This is a hack for bad clients like Element iOS that require a thumbnail
        if content.info.mimetype.startswith("image/"):
            if content.file:
                content.info.thumbnail_file = content.file
            elif content.url:
                content.info.thumbnail_url = content.url

    async def handle_signal_reaction(
        self, sender: p.Puppet, reaction: Reaction, timestamp: int
    ) -> None:
        author_address = await self._resolve_address(reaction.target_author)
        target_id = reaction.target_sent_timestamp
        async with self._reaction_lock:
            dedup_id = (author_address, target_id, reaction.emoji)
            if dedup_id in self._reaction_dedup:
                return
            self._reaction_dedup.appendleft(dedup_id)

        existing = await DBReaction.get_by_signal_id(
            self.chat_id, self.receiver, author_address, target_id, sender.address
        )

        if reaction.remove:
            if existing:
                try:
                    await sender.intent_for(self).redact(existing.mx_room, existing.mxid)
                except IntentError:
                    await self.main_intent.redact(existing.mx_room, existing.mxid)
                await existing.delete()
                self.log.trace(f"Removed {existing} after Signal removal")
            return
        elif existing and existing.emoji == reaction.emoji:
            return

        message = await DBMessage.get_by_signal_id(
            author_address, target_id, self.chat_id, self.receiver
        )
        if not message:
            self.log.debug(f"Ignoring reaction to unknown message {target_id}")
            return

        intent = sender.intent_for(self)
        # TODO add variation selectors to emoji before sending to Matrix
        mxid = await intent.react(
            message.mx_room, message.mxid, reaction.emoji, timestamp=timestamp
        )
        self.log.debug(f"{sender.address} reacted to {message.mxid} -> {mxid}")
        await self._upsert_reaction(existing, intent, mxid, sender, message, reaction.emoji)

    async def handle_signal_delete(self, sender: p.Puppet, message_ts: int) -> None:
        message = await DBMessage.get_by_signal_id(
            sender.address, message_ts, self.chat_id, self.receiver
        )
        if not message:
            return
        await message.delete()
        try:
            await sender.intent_for(self).redact(message.mx_room, message.mxid)
        except MForbidden:
            await self.main_intent.redact(message.mx_room, message.mxid)

    # endregion
    # region Updating portal info

    async def update_info(
        self, source: u.User, info: ChatInfo, sender: p.Puppet | None = None
    ) -> None:
        if self.is_direct:
            if not isinstance(info, (Contact, Profile, Address)):
                raise ValueError(f"Unexpected type for direct chat update_info: {type(info)}")
            if not self.name:
                puppet = await p.Puppet.get_by_address(self.chat_id)
                if not puppet.name:
                    await puppet.update_info(info)
                self.name = puppet.name
            return

        if isinstance(info, GroupV2ID):
            info = await self.signal.get_group(source.username, info.id, info.revision or -1)
            if not info:
                self.log.debug(
                    f"Failed to get full group v2 info through {source.username}, "
                    "cancelling update"
                )
                return

        changed = False
        if isinstance(info, Group):
            changed = await self._update_name(info.name, sender) or changed
        elif isinstance(info, GroupV2):
            if self.revision < info.revision:
                self.revision = info.revision
                changed = True
            elif self.revision > info.revision:
                self.log.warning(
                    f"Got outdated info when syncing through {source.username} "
                    f"({info.revision} < {self.revision}), ignoring..."
                )
                return
            changed = await self._update_name(info.title, sender) or changed
        elif isinstance(info, GroupV2ID):
            return
        else:
            raise ValueError(f"Unexpected type for group update_info: {type(info)}")
        changed = await self._update_avatar(info, sender) or changed
        await self._update_participants(source, info)
        try:
            await self._update_power_levels(info)
        except Exception:
            self.log.warning("Error updating power levels", exc_info=True)
        if changed:
            await self.update_bridge_info()
            await self.update()

    async def update_expires_in_seconds(self, sender: p.Puppet, expires_in_seconds: int) -> None:
        if expires_in_seconds == 0:
            expires_in_seconds = None
        if self.expiration_time == expires_in_seconds:
            return

        assert self.mxid
        self.expiration_time = expires_in_seconds
        await self.update()

        time_str = "Off" if expires_in_seconds is None else format_duration(expires_in_seconds)
        await self.main_intent.send_notice(
            self.mxid,
            html=f'<a href="https://matrix.to/#/{sender.mxid}">{sender.name}</a> set the '
            f"disappearing message timer to {time_str}.",
        )

    async def update_puppet_avatar(self, new_hash: str, avatar_url: ContentURI) -> None:
        if not self.encrypted and not self.private_chat_portal_meta:
            return

        if self.avatar_hash != new_hash or not self.avatar_set:
            self.avatar_hash = new_hash
            self.avatar_url = avatar_url
            if self.mxid:
                try:
                    await self.main_intent.set_room_avatar(self.mxid, avatar_url)
                    self.avatar_set = True
                except Exception:
                    self.log.exception("Error setting avatar")
                    self.avatar_set = False
                await self.update_bridge_info()
                await self.update()

    async def update_puppet_name(self, name: str) -> None:
        if not self.encrypted and not self.private_chat_portal_meta:
            return

        changed = await self._update_name(name)

        if changed:
            await self.update_bridge_info()
            await self.update()

    async def _update_name(self, name: str, sender: p.Puppet | None = None) -> bool:
        if self.name != name or not self.name_set:
            self.name = name
            if self.mxid:
                try:
                    await self._try_with_puppet(
                        lambda i: i.set_room_name(self.mxid, self.name), puppet=sender
                    )
                    self.name_set = True
                except Exception:
                    self.log.exception("Error setting name")
                    self.name_set = False
            return True
        return False

    async def _try_with_puppet(
        self, action: Callable[[IntentAPI], Awaitable[Any]], puppet: p.Puppet | None = None
    ) -> None:
        if puppet:
            try:
                await action(puppet.intent_for(self))
            except (MForbidden, IntentError):
                await action(self.main_intent)
        else:
            await action(self.main_intent)

    async def _update_avatar(self, info: ChatInfo, sender: p.Puppet | None = None) -> bool:
        path = None
        if isinstance(info, GroupV2):
            path = info.avatar
        elif isinstance(info, Group):
            path = f"group-{self.chat_id}"
        res = await p.Puppet.upload_avatar(self, path, self.main_intent)
        if res is False:
            return False
        self.avatar_hash, self.avatar_url = res
        if not self.mxid:
            return True

        try:
            await self._try_with_puppet(
                lambda i: i.set_room_avatar(self.mxid, self.avatar_url), puppet=sender
            )
            self.avatar_set = True
        except Exception:
            self.log.exception("Error setting avatar")
            self.avatar_set = False
        return True

    async def _update_participants(self, source: u.User, info: ChatInfo) -> None:
        if not self.mxid or not isinstance(info, (Group, GroupV2)):
            return

        pending_members = info.pending_members if isinstance(info, GroupV2) else []
        self._pending_members = {addr.uuid for addr in pending_members}

        for address in info.members:
            user = await u.User.get_by_address(address)
            if user:
                await self.main_intent.invite_user(self.mxid, user.mxid)

            puppet = await p.Puppet.get_by_address(address)
            await source.sync_contact(address)
            await puppet.intent_for(self).ensure_joined(self.mxid)

        for address in pending_members:
            user = await u.User.get_by_address(address)
            if user:
                await self.main_intent.invite_user(self.mxid, user.mxid)

            puppet = await p.Puppet.get_by_address(address)
            await source.sync_contact(address)
            await self.main_intent.invite_user(self.mxid, puppet.intent_for(self).mxid)

    async def _update_power_levels(self, info: ChatInfo) -> None:
        if not self.mxid:
            return

        power_levels = await self.main_intent.get_power_levels(self.mxid)
        power_levels = await self._get_power_levels(power_levels, info=info, is_initial=False)
        await self.main_intent.set_power_levels(self.mxid, power_levels)

    # endregion
    # region Bridge info state event

    @property
    def bridge_info_state_key(self) -> str:
        return f"net.maunium.signal://signal/{self.chat_id}"

    @property
    def bridge_info(self) -> dict[str, Any]:
        return {
            "bridgebot": self.az.bot_mxid,
            "creator": self.main_intent.mxid,
            "protocol": {
                "id": "signal",
                "displayname": "Signal",
                "avatar_url": self.config["appservice.bot_avatar"],
            },
            "channel": {
                "id": str(self.chat_id),
                "displayname": self.name,
                "avatar_url": self.avatar_url,
            },
        }

    async def update_bridge_info(self) -> None:
        if not self.mxid:
            self.log.debug("Not updating bridge info: no Matrix room created")
            return
        try:
            self.log.debug("Updating bridge info...")
            await self.main_intent.send_state_event(
                self.mxid, StateBridge, self.bridge_info, self.bridge_info_state_key
            )
            # TODO remove this once https://github.com/matrix-org/matrix-doc/pull/2346 is in spec
            await self.main_intent.send_state_event(
                self.mxid, StateHalfShotBridge, self.bridge_info, self.bridge_info_state_key
            )
        except Exception:
            self.log.warning("Failed to update bridge info", exc_info=True)

    # endregion
    # region Creating Matrix rooms

    async def update_matrix_room(self, source: u.User, info: ChatInfo) -> None:
        if not self.is_direct and not isinstance(info, (Group, GroupV2, GroupV2ID)):
            raise ValueError(f"Unexpected type for updating group portal: {type(info)}")
        elif self.is_direct and not isinstance(info, (Contact, Profile, Address)):
            raise ValueError(f"Unexpected type for updating direct chat portal: {type(info)}")
        try:
            await self._update_matrix_room(source, info)
        except Exception:
            self.log.exception("Failed to update portal")

    async def create_matrix_room(self, source: u.User, info: ChatInfo) -> RoomID | None:
        if not self.is_direct and not isinstance(info, (Group, GroupV2, GroupV2ID)):
            raise ValueError(f"Unexpected type for creating group portal: {type(info)}")
        elif self.is_direct and not isinstance(info, (Contact, Profile, Address)):
            raise ValueError(f"Unexpected type for creating direct chat portal: {type(info)}")
        if isinstance(info, Group) and not info.members:
            groups = await self.signal.list_groups(source.username)
            info = next(
                (g for g in groups if isinstance(g, Group) and g.group_id == info.group_id), info
            )
        elif isinstance(info, GroupV2ID) and not isinstance(info, GroupV2):
            self.log.debug(
                f"create_matrix_room() called with {info}, " "fetching full info from signald"
            )
            info = await self.signal.get_group(source.username, info.id, info.revision or -1)
            if not info:
                self.log.warning(f"Full info not found, canceling room creation")
                return None
            else:
                self.log.trace("get_group() returned full info: %s", info)
        if self.mxid:
            await self.update_matrix_room(source, info)
            return self.mxid
        async with self._create_room_lock:
            return await self._create_matrix_room(source, info)

    def _get_invite_content(self, double_puppet: p.Puppet | None) -> dict[str, Any]:
        invite_content = {}
        if double_puppet:
            invite_content["fi.mau.will_auto_accept"] = True
        if self.is_direct:
            invite_content["is_direct"] = True
        return invite_content

    async def _update_matrix_room(self, source: u.User, info: ChatInfo) -> None:
        puppet = await p.Puppet.get_by_custom_mxid(source.mxid)
        await self.main_intent.invite_user(
            self.mxid,
            source.mxid,
            check_cache=True,
            extra_content=self._get_invite_content(puppet),
        )
        if puppet:
            did_join = await puppet.intent.ensure_joined(self.mxid)
            if did_join and self.is_direct:
                await source.update_direct_chats({self.main_intent.mxid: [self.mxid]})

        await self.update_info(source, info)

    async def _get_power_levels(
        self,
        levels: PowerLevelStateEventContent | None = None,
        info: ChatInfo | None = None,
        is_initial: bool = False,
    ) -> PowerLevelStateEventContent:
        levels = levels or PowerLevelStateEventContent()
        if self.is_direct:
            levels.ban = 99
            levels.kick = 99
            levels.invite = 99
            levels.state_default = 0
            meta_edit_level = 0
        else:
            if isinstance(info, GroupV2):
                ac = info.access_control
                for detail in info.member_detail + info.pending_member_detail:
                    puppet = await p.Puppet.get_by_address(Address(uuid=detail.uuid))
                    level = 50 if detail.role == GroupMemberRole.ADMINISTRATOR else 0
                    levels.users[puppet.intent_for(self).mxid] = level
            else:
                ac = GroupAccessControl()
            levels.ban = 50
            levels.kick = 50
            levels.invite = 50 if ac.members == AccessControlMode.ADMINISTRATOR else 0
            levels.state_default = 50
            meta_edit_level = 50 if ac.attributes == AccessControlMode.ADMINISTRATOR else 0
        levels.events[EventType.ROOM_NAME] = meta_edit_level
        levels.events[EventType.ROOM_AVATAR] = meta_edit_level
        levels.events[EventType.ROOM_TOPIC] = meta_edit_level
        levels.events[EventType.ROOM_ENCRYPTION] = 50 if self.matrix.e2ee else 99
        levels.events[EventType.ROOM_TOMBSTONE] = 99
        levels.users_default = 0
        levels.events_default = 0
        # Remote delete is only for your own messages
        levels.redact = 99
        if self.main_intent.mxid not in levels.users:
            levels.users[self.main_intent.mxid] = 9001 if is_initial else 100
        return levels

    async def _create_matrix_room(self, source: u.User, info: ChatInfo) -> RoomID | None:
        if self.mxid:
            await self._update_matrix_room(source, info)
            return self.mxid
        await self.update_info(source, info)
        self.log.debug("Creating Matrix room")
        name: str | None = None
        power_levels = await self._get_power_levels(info=info, is_initial=True)
        initial_state = [
            {
                "type": str(StateBridge),
                "state_key": self.bridge_info_state_key,
                "content": self.bridge_info,
            },
            {
                # TODO remove this once https://github.com/matrix-org/matrix-doc/pull/2346 is in spec
                "type": str(StateHalfShotBridge),
                "state_key": self.bridge_info_state_key,
                "content": self.bridge_info,
            },
            {
                "type": str(EventType.ROOM_POWER_LEVELS),
                "content": power_levels.serialize(),
            },
        ]
        invites = []
        if self.config["bridge.encryption.default"] and self.matrix.e2ee:
            self.encrypted = True
            initial_state.append(
                {
                    "type": str(EventType.ROOM_ENCRYPTION),
                    "content": {"algorithm": "m.megolm.v1.aes-sha2"},
                }
            )
            if self.is_direct:
                invites.append(self.az.bot_mxid)
        if self.is_direct and source.address == self.chat_id:
            name = self.name = "Signal Note to Self"
        elif self.encrypted or self.private_chat_portal_meta or not self.is_direct:
            name = self.name
        if self.avatar_url:
            initial_state.append(
                {
                    "type": str(EventType.ROOM_AVATAR),
                    "content": {"url": self.avatar_url},
                }
            )
        if self.config["appservice.community_id"]:
            initial_state.append(
                {
                    "type": "m.room.related_groups",
                    "content": {"groups": [self.config["appservice.community_id"]]},
                }
            )

        creation_content = {}
        if not self.config["bridge.federate_rooms"]:
            creation_content["m.federate"] = False
        self.mxid = await self.main_intent.create_room(
            name=name,
            is_direct=self.is_direct,
            initial_state=initial_state,
            invitees=invites,
            creation_content=creation_content,
        )
        if not self.mxid:
            raise Exception("Failed to create room: no mxid returned")
        self.name_set = bool(name)
        self.avatar_set = bool(self.avatar_url)

        if self.encrypted and self.matrix.e2ee and self.is_direct:
            try:
                await self.az.intent.ensure_joined(self.mxid)
            except Exception:
                self.log.warning("Failed to add bridge bot to new private chat {self.mxid}")

        puppet = await p.Puppet.get_by_custom_mxid(source.mxid)
        await self.main_intent.invite_user(
            self.mxid, source.mxid, extra_content=self._get_invite_content(puppet)
        )
        if puppet:
            try:
                await source.update_direct_chats({self.main_intent.mxid: [self.mxid]})
                await puppet.intent.join_room_by_id(self.mxid)
            except MatrixError:
                self.log.debug(
                    "Failed to join custom puppet into newly created portal", exc_info=True
                )

        await self.update()
        self.log.debug(f"Matrix room created: {self.mxid}")
        self.by_mxid[self.mxid] = self
        if not self.is_direct:
            await self._update_participants(source, info)

        # TODO
        # in_community = await source._community_helper.add_room(source._community_id, self.mxid)
        # DBUserPortal(user=source.fbid, portal=self.fbid, portal_receiver=self.fb_receiver,
        #              in_community=in_community).upsert()

        return self.mxid

    # endregion
    # region Database getters

    async def _postinit(self) -> None:
        self.by_chat_id[(self.chat_id_str, self.receiver)] = self
        if self.mxid:
            self.by_mxid[self.mxid] = self
        if self.is_direct:
            puppet = await p.Puppet.get_by_address(self.chat_id)
            self._main_intent = puppet.default_mxid_intent
        elif not self.is_direct:
            self._main_intent = self.az.intent

    async def delete(self) -> None:
        await DBMessage.delete_all(self.mxid)
        self.by_mxid.pop(self.mxid, None)
        self.mxid = None
        self.encrypted = False
        await self.update()

    async def save(self) -> None:
        await self.update()

    @classmethod
    def all_with_room(cls) -> AsyncGenerator[Portal, None]:
        return cls._db_to_portals(super().all_with_room())

    @classmethod
    def find_private_chats_with(cls, other_user: Address) -> AsyncGenerator[Portal, None]:
        return cls._db_to_portals(super().find_private_chats_with(other_user))

    @classmethod
    async def _db_to_portals(cls, query: Awaitable[list[Portal]]) -> AsyncGenerator[Portal, None]:
        portals = await query
        for index, portal in enumerate(portals):
            try:
                yield cls.by_chat_id[(portal.chat_id_str, portal.receiver)]
            except KeyError:
                await portal._postinit()
                yield portal

    @classmethod
    @async_getter_lock
    async def get_by_mxid(cls, mxid: RoomID) -> Portal | None:
        try:
            return cls.by_mxid[mxid]
        except KeyError:
            pass

        portal = cast(cls, await super().get_by_mxid(mxid))
        if portal is not None:
            await portal._postinit()
            return portal

        return None

    @classmethod
    async def get_by_chat_id(
        cls, chat_id: GroupID | Address, *, receiver: str = "", create: bool = False
    ) -> Portal | None:
        if isinstance(chat_id, str):
            receiver = ""
        elif not isinstance(chat_id, Address):
            raise ValueError(f"Invalid chat ID type {type(chat_id)}")
        elif not receiver:
            raise ValueError("Direct chats must have a receiver")
        best_id = id_to_str(chat_id)
        portal = await cls._get_by_chat_id(best_id, receiver, create=create, chat_id=chat_id)
        if portal:
            portal.log.debug(f"get_by_chat_id({chat_id}, {receiver}) -> {hex(id(portal))}")
        return portal

    @classmethod
    @async_getter_lock
    async def _get_by_chat_id(
        cls, best_id: str, receiver: str, *, create: bool, chat_id: GroupID | Address
    ) -> Portal | None:
        try:
            return cls.by_chat_id[(best_id, receiver)]
        except KeyError:
            pass

        portal = cast(cls, await super().get_by_chat_id(chat_id, receiver))
        if portal is not None:
            await portal._postinit()
            return portal

        if create:
            portal = cls(chat_id, receiver)
            await portal.insert()
            await portal._postinit()
            return portal

        return None

    # endregion<|MERGE_RESOLUTION|>--- conflicted
+++ resolved
@@ -285,57 +285,14 @@
             data = await self.main_intent.download_media(message.url)
         return self._write_outgoing_file(data)
 
-<<<<<<< HEAD
-    async def get_displayname(self, user: 'u.User') -> str:
-        return await self.main_intent.get_room_displayname(self.mxid, user.mxid) or user.mxid
-
-    async def _apply_msg_format(self, sender: 'u.User', content: MessageEventContent) -> None:
-        if not isinstance(content, TextMessageEventContent) or content.format != Format.HTML:
-            content.format = Format.HTML
-            content.formatted_body = escape_html(content.body).replace("\n", "<br/>")
-
-        tpl = (self.config[f"relaybot.message_formats.[{content.msgtype.value}]"]
-               or "$sender_displayname: $message")
-        displayname = await self.get_displayname(sender)
-        username, _ = self.az.intent.parse_user_id(sender.mxid)
-        tpl_args = dict(sender_mxid=sender.mxid,
-                        sender_username=username,
-                        sender_displayname=escape_html(displayname),
-                        message=content.formatted_body,
-                        body=content.body,
-                        formatted_body=content.formatted_body)
-        content.formatted_body = Template(tpl).safe_substitute(tpl_args)
-        content.body = Template(tpl).safe_substitute(tpl_args)
-        if content.msgtype == MessageType.EMOTE:
-            content.msgtype = MessageType.TEXT
-
-    async def _get_relay_sender(self, sender: 'u.User', evt_identifier: str
-                                ) -> Tuple[Optional['u.User'], bool]:
-        if await sender.is_logged_in():
-            return sender, False
-
-        if not self.has_relay:
-            self.log.debug(f"Ignoring {evt_identifier} from non-logged-in user {sender.mxid}"
-                           " in chat with no relay user")
-            return None, True
-        relay_sender = await self.get_relay_user()
-        if not relay_sender:
-            self.log.debug(f"Ignoring {evt_identifier} from non-logged-in user {sender.mxid}: "
-                           f"relay user {self.relay_user_id} is not set up correctly")
-            return None, True
-        return relay_sender, True
-
-    async def handle_matrix_message(self, sender: 'u.User', message: MessageEventContent,
-                                    event_id: EventID) -> None:
-        if self.bridge.bridge_blocked:
-            self.log.warn(f"Bridge is blocking messages, not handling message from {sender.mxid} {event_id}")
-            return
-
-=======
     async def handle_matrix_message(
         self, sender: u.User, message: MessageEventContent, event_id: EventID
     ) -> None:
->>>>>>> f4269f80
+        if self.bridge.bridge_blocked:
+            self.log.warn(
+                f"Bridge is blocking messages, not handling message from {sender.mxid} {event_id}"
+            )
+            return
         orig_sender = sender
         sender, is_relay = await self.get_relay_sender(sender, f"message {event_id}")
         if not sender:
@@ -425,7 +382,9 @@
                 signal_receiver=self.receiver,
             )
             await msg.insert()
-            self.log.info(f"Handled Matrix message roomId={self.mxid} evtId={event_id} msgType={message.msgtype} reqId={request_id} chatId={self.chat_id}")
+            self.log.info(
+                f"Handled Matrix message roomId={self.mxid} evtId={event_id} msgType={message.msgtype} reqId={request_id} chatId={self.chat_id}"
+            )
             if attachment_path and self.config["signal.remove_file_after_handling"]:
                 try:
                     os.remove(attachment_path)
@@ -485,10 +444,7 @@
             else:
                 self.log.trace(f"{sender.mxid} reacted to {message.timestamp} with {emoji}")
                 sender.send_remote_checkpoint(
-                    MessageSendCheckpointStatus.SUCCESS,
-                    event_id,
-                    self.mxid,
-                    EventType.REACTION,
+                    MessageSendCheckpointStatus.SUCCESS, event_id, self.mxid, EventType.REACTION,
                 )
                 await self._upsert_reaction(
                     existing, self.main_intent, event_id, sender, message, emoji
@@ -765,17 +721,14 @@
         except MatrixError:
             return reply_msg.mxid
 
-<<<<<<< HEAD
-    async def handle_signal_message(self, source: 'u.User', sender: 'p.Puppet',
-                                    message: MessageData) -> None:
-        if self.bridge.bridge_blocked:
-            self.log.warn(f"Bridge is blocking messages, not handling message from {sender.uuid} {message.timestamp}")
-            return
-=======
     async def handle_signal_message(
         self, source: u.User, sender: p.Puppet, message: MessageData
     ) -> None:
->>>>>>> f4269f80
+        if self.bridge.bridge_blocked:
+            self.log.warn(
+                f"Bridge is blocking messages, not handling message from {sender.uuid} {message.timestamp}"
+            )
+            return
         if (sender.address, message.timestamp) in self._msgts_dedup:
             self.log.debug(
                 f"Ignoring message {message.timestamp} by {sender.uuid} as it was already handled "
@@ -949,10 +902,7 @@
         if not pack:
             content.info["fi.mau.signal.sticker"] = {
                 "id": sticker.sticker_id,
-                "pack": {
-                    "id": sticker.pack_id,
-                    "key": sticker.pack_key,
-                },
+                "pack": {"id": sticker.pack_id, "key": sticker.pack_key,},
             }
             return
         sticker_meta = pack.stickers[sticker.sticker_id]
@@ -960,12 +910,7 @@
         content.info["fi.mau.signal.sticker"] = {
             "id": sticker.sticker_id,
             "emoji": sticker_meta.emoji,
-            "pack": {
-                "id": pack.id,
-                "key": pack.key,
-                "title": pack.title,
-                "author": pack.author,
-            },
+            "pack": {"id": pack.id, "key": pack.key, "title": pack.title, "author": pack.author,},
         }
 
     @staticmethod
@@ -1424,10 +1369,7 @@
                 "state_key": self.bridge_info_state_key,
                 "content": self.bridge_info,
             },
-            {
-                "type": str(EventType.ROOM_POWER_LEVELS),
-                "content": power_levels.serialize(),
-            },
+            {"type": str(EventType.ROOM_POWER_LEVELS), "content": power_levels.serialize(),},
         ]
         invites = []
         if self.config["bridge.encryption.default"] and self.matrix.e2ee:
@@ -1446,10 +1388,7 @@
             name = self.name
         if self.avatar_url:
             initial_state.append(
-                {
-                    "type": str(EventType.ROOM_AVATAR),
-                    "content": {"url": self.avatar_url},
-                }
+                {"type": str(EventType.ROOM_AVATAR), "content": {"url": self.avatar_url},}
             )
         if self.config["appservice.community_id"]:
             initial_state.append(
