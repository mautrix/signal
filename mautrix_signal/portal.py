# mautrix-signal - A Matrix-Signal puppeting bridge
# Copyright (C) 2022 Tulir Asokan
#
# This program is free software: you can redistribute it and/or modify
# it under the terms of the GNU Affero General Public License as published by
# the Free Software Foundation, either version 3 of the License, or
# (at your option) any later version.
#
# This program is distributed in the hope that it will be useful,
# but WITHOUT ANY WARRANTY; without even the implied warranty of
# MERCHANTABILITY or FITNESS FOR A PARTICULAR PURPOSE.  See the
# GNU Affero General Public License for more details.
#
# You should have received a copy of the GNU Affero General Public License
# along with this program.  If not, see <https://www.gnu.org/licenses/>.
from __future__ import annotations

from typing import TYPE_CHECKING, Any, AsyncGenerator, Awaitable, Callable, Union, cast
from collections import deque
from uuid import UUID, uuid4
import asyncio
import hashlib
import mimetypes
import os
import os.path
import pathlib
import time

from mausignald.errors import (
    AttachmentTooLargeError,
    NotConnected,
    ProfileUnavailableError,
    RPCError,
)
from mausignald.types import (
    AccessControlMode,
    Address,
    AnnouncementsMode,
    Attachment,
    Contact,
    Group,
    GroupAccessControl,
    GroupID,
    GroupMember,
    GroupMemberRole,
    GroupV2,
    GroupV2ID,
    LinkPreview,
    Mention,
    MessageData,
    Profile,
    Quote,
    QuotedAttachment,
    Reaction,
    SharedContact,
    Sticker,
)
from mautrix.appservice import AppService, IntentAPI
from mautrix.bridge import BasePortal, RejectMatrixInvite, async_getter_lock
from mautrix.errors import IntentError, MatrixError, MForbidden
from mautrix.types import (
    AudioInfo,
    BeeperMessageStatusEventContent,
    ContentURI,
    EncryptedEvent,
    EncryptedFile,
    EventID,
    EventType,
    FileInfo,
    ImageInfo,
    MediaMessageEventContent,
    Membership,
    MessageEvent,
    MessageEventContent,
    MessageStatusReason,
    MessageType,
    PowerLevelStateEventContent,
    RelatesTo,
    RelationType,
    RoomID,
    TextMessageEventContent,
    UserID,
    VideoInfo,
)
from mautrix.util import ffmpeg, variation_selector
from mautrix.util.format_duration import format_duration
from mautrix.util.message_send_checkpoint import MessageSendCheckpointStatus

from . import matrix as m, puppet as p, signal as s, user as u
from .config import Config
from .db import (
    DisappearingMessage,
    Message as DBMessage,
    Portal as DBPortal,
    Reaction as DBReaction,
)
from .formatter import matrix_to_signal, signal_to_matrix
from .util import id_to_str

if TYPE_CHECKING:
    from .__main__ import SignalBridge

try:
    from mautrix.crypto.attachments import decrypt_attachment, encrypt_attachment
except ImportError:
    encrypt_attachment = decrypt_attachment = None

try:
    from signalstickers_client import StickersClient
    from signalstickers_client.models import StickerPack
except ImportError:
    StickersClient = StickerPack = None

try:
    from mautrix.util import magic
except ImportError:
    magic = None

StateBridge = EventType.find("m.bridge", EventType.Class.STATE)
StateHalfShotBridge = EventType.find("uk.half-shot.bridge", EventType.Class.STATE)
ChatInfo = Union[Group, GroupV2, GroupV2ID, Contact, Profile, Address]
MAX_MATRIX_MESSAGE_SIZE = 60000
BEEPER_LINK_PREVIEWS_KEY = "com.beeper.linkpreviews"
BEEPER_IMAGE_ENCRYPTION_KEY = "beeper:image:encryption"


class UnknownReactionTarget(Exception):
    pass


class Portal(DBPortal, BasePortal):
    by_mxid: dict[RoomID, Portal] = {}
    by_chat_id: dict[tuple[str, str], Portal] = {}
    _sticker_meta_cache: dict[str, StickerPack] = {}
    disappearing_msg_class = DisappearingMessage
    config: Config
    matrix: m.MatrixHandler
    signal: s.SignalHandler
    az: AppService
    private_chat_portal_meta: bool
    expiration_time: int | None

    _main_intent: IntentAPI | None
    _create_room_lock: asyncio.Lock
    _msgts_dedup: deque[tuple[Address, int]]
    _reaction_dedup: deque[tuple[Address, int, str, Address, bool]]
    _reaction_lock: asyncio.Lock
    _pending_members: set[UUID] | None
    _expiration_lock: asyncio.Lock

    def __init__(
        self,
        chat_id: GroupID | Address,
        receiver: str,
        mxid: RoomID | None = None,
        name: str | None = None,
        topic: str | None = None,
        avatar_hash: str | None = None,
        avatar_url: ContentURI | None = None,
        name_set: bool = False,
        avatar_set: bool = False,
        revision: int = 0,
        encrypted: bool = False,
        relay_user_id: UserID | None = None,
        expiration_time: int | None = None,
    ) -> None:
        super().__init__(
            chat_id=chat_id,
            receiver=receiver,
            mxid=mxid,
            name=name,
            topic=topic,
            avatar_hash=avatar_hash,
            avatar_url=avatar_url,
            name_set=name_set,
            avatar_set=avatar_set,
            revision=revision,
            encrypted=encrypted,
            relay_user_id=relay_user_id,
            expiration_time=expiration_time,
        )
        BasePortal.__init__(self)
        self._create_room_lock = asyncio.Lock()
        self.log = self.log.getChild(self.chat_id_str)
        self._main_intent = None
        self._msgts_dedup = deque(maxlen=100)
        self._reaction_dedup = deque(maxlen=100)
        self._last_participant_update = set()
        self._reaction_lock = asyncio.Lock()
        self._pending_members = None
        self._relay_user = None
        self._expiration_lock = asyncio.Lock()

    @property
    def main_intent(self) -> IntentAPI:
        if not self._main_intent:
            raise ValueError("Portal must be postinit()ed before main_intent can be used")
        return self._main_intent

    @property
    def is_direct(self) -> bool:
        return isinstance(self.chat_id, Address)

    @property
    def disappearing_enabled(self) -> bool:
        return self.is_direct or self.config["signal.enable_disappearing_messages_in_groups"]

    def handle_uuid_receive(self, uuid: UUID) -> None:
        if not self.is_direct or self.chat_id.uuid:
            raise ValueError(
                "handle_uuid_receive can only be used for private chat portals with a phone "
                "number chat_id"
            )
        del self.by_chat_id[(self.chat_id_str, self.receiver)]
        self.chat_id = Address(uuid=uuid)
        self.by_chat_id[(self.chat_id_str, self.receiver)] = self

    @classmethod
    def init_cls(cls, bridge: "SignalBridge") -> None:
        cls.config = bridge.config
        cls.matrix = bridge.matrix
        cls.signal = bridge.signal
        cls.az = bridge.az
        cls.loop = bridge.loop
        BasePortal.bridge = bridge
        cls.private_chat_portal_meta = cls.config["bridge.private_chat_portal_meta"]

    # region Misc

    async def _send_delivery_receipt(self, event_id: EventID) -> None:
        if event_id and self.config["bridge.delivery_receipts"]:
            try:
                await self.az.intent.mark_read(self.mxid, event_id)
            except Exception:
                self.log.exception("Failed to send delivery receipt for %s", event_id)

    async def _upsert_reaction(
        self,
        existing: DBReaction,
        intent: IntentAPI,
        mxid: EventID,
        sender: p.Puppet | u.User,
        message: DBMessage,
        emoji: str,
    ) -> None:
        if existing:
            self.log.debug(
                f"_upsert_reaction redacting {existing.mxid} and inserting {mxid}"
                f" (message: {message.mxid})"
            )
            try:
                await intent.redact(existing.mx_room, existing.mxid)
            except MForbidden:
                self.log.debug("Unexpected MForbidden redacting reaction", exc_info=True)
            await existing.edit(emoji=emoji, mxid=mxid, mx_room=message.mx_room)
        else:
            self.log.debug(f"_upsert_reaction inserting {mxid} (message: {message.mxid})")
            await DBReaction(
                mxid=mxid,
                mx_room=message.mx_room,
                emoji=emoji,
                signal_chat_id=self.chat_id,
                signal_receiver=self.receiver,
                msg_author=message.sender,
                msg_timestamp=message.timestamp,
                author=sender.address,
            ).insert()

    # endregion
    # region Matrix event handling

    @staticmethod
    async def _make_attachment(message: MediaMessageEventContent, path: str) -> Attachment:
        outgoing_filename = path
        if message.msgtype == MessageType.AUDIO:
            outgoing_filename = await ffmpeg.convert_path(
                path, ".m4a", output_args=("-c:a", "aac"), remove_input=True
            )
            message.info.mimetype = "audio/mp4"
        attachment = Attachment(
            custom_filename=message.body,
            content_type=message.info.mimetype,
            outgoing_filename=str(outgoing_filename),
        )
        info = message.info
        attachment.width = info.get("w", info.get("width", 0))
        attachment.height = info.get("h", info.get("height", 0))
        attachment.voice_note = message.msgtype == MessageType.AUDIO
        return attachment

    def _write_outgoing_file(self, data: bytes) -> str:
        dir = pathlib.Path(self.config["signal.outgoing_attachment_dir"])
        path = dir.joinpath(f"mautrix-signal-{str(uuid4())}")
        try:
            with open(path, "wb") as file:
                file.write(data)
        except FileNotFoundError:
            dir.mkdir(mode=0o755, parents=True, exist_ok=True)
            with open(path, "wb") as file:
                file.write(data)
        return str(path)

    async def _download_matrix_media(self, message: MediaMessageEventContent) -> str:
        # Signal limits files to 100 MB
        if message.info and message.info.size and message.info.size > 100 * 10**6:
            raise AttachmentTooLargeError({"filename": message.body})
        if message.file:
            data = await self.main_intent.download_media(message.file.url)
            data = decrypt_attachment(
                data, message.file.key.key, message.file.hashes.get("sha256"), message.file.iv
            )
        else:
            data = await self.main_intent.download_media(message.url)
        return self._write_outgoing_file(data)

    async def handle_matrix_message(
        self, sender: u.User, message: MessageEventContent, event_id: EventID
    ) -> None:
        try:
            await self._handle_matrix_message(sender, message, event_id)
        except Exception as e:
            self.log.exception(f"Failed to handle Matrix message {event_id}")
            status = (
                MessageSendCheckpointStatus.UNSUPPORTED
                if isinstance(e, AttachmentTooLargeError)
                else MessageSendCheckpointStatus.PERM_FAILURE
            )
            sender.send_remote_checkpoint(
                status, event_id, self.mxid, EventType.ROOM_MESSAGE, message.msgtype, error=e
            )
            await sender.handle_auth_failure(e)
            await self._send_error_notice("message", e)
            asyncio.create_task(self._send_message_status(event_id, e))

    async def _send_error_notice(self, type_name: str, err: Exception) -> None:
        if not self.config["bridge.delivery_error_reports"]:
            return
        message = f"{type(err).__name__}: {err}"
        if isinstance(err, NotConnected):
            message = "There was an error connecting to signald."
        elif isinstance(err, UnknownReactionTarget):
            message = "Could not find message to react to on Signal."
        await self._send_message(
            self.main_intent,
            TextMessageEventContent(
                msgtype=MessageType.NOTICE,
                body=f"\u26a0 Your {type_name} was not bridged: {message}",
            ),
        )

    async def _send_message_status(self, event_id: EventID, err: Exception | None) -> None:
        if not self.config["bridge.message_status_events"]:
            return
        intent = self.az.intent if self.encrypted else self.main_intent
        status = BeeperMessageStatusEventContent(
            network=self.bridge_info_state_key,
            relates_to=RelatesTo(
                rel_type=RelationType.REFERENCE,
                event_id=event_id,
            ),
            success=err is None,
        )
        if err:
            status.reason = MessageStatusReason.GENERIC_ERROR
            status.error = str(err)
            status.is_certain = True
            status.can_retry = True
            if isinstance(err, AttachmentTooLargeError):
                status.reason = MessageStatusReason.UNSUPPORTED
                status.can_retry = False
            elif isinstance(err, UnknownReactionTarget):
                status.can_retry = False

        await intent.send_message_event(
            room_id=self.mxid,
            event_type=EventType.BEEPER_MESSAGE_STATUS,
            content=status,
        )

    async def _beeper_link_preview_to_signal(
        self, beeper_link_preview: dict[str, Any]
    ) -> LinkPreview | None:
        link_preview = LinkPreview(
            url=beeper_link_preview["matched_url"],
            title=beeper_link_preview.get("og:title", ""),
            description=beeper_link_preview.get("og:description", ""),
        )
        if BEEPER_IMAGE_ENCRYPTION_KEY in beeper_link_preview or "og:image" in beeper_link_preview:
            if BEEPER_IMAGE_ENCRYPTION_KEY in beeper_link_preview:
                file = EncryptedFile.deserialize(beeper_link_preview[BEEPER_IMAGE_ENCRYPTION_KEY])
                data = await self.main_intent.download_media(file.url)
                data = decrypt_attachment(data, file.key.key, file.hashes.get("sha256"), file.iv)
            else:
                data = await self.main_intent.download_media(beeper_link_preview["og:image"])

            attachment_path = self._write_outgoing_file(data)
            link_preview.attachment = Attachment(
                content_type=beeper_link_preview.get("og:image:type"),
                outgoing_filename=attachment_path,
                width=beeper_link_preview.get("og:image:width", 0),
                height=beeper_link_preview.get("og:image:height", 0),
                size=beeper_link_preview.get("matrix:image:size", 0),
            )
        return link_preview

    async def _handle_matrix_message(
        self, sender: u.User, message: MessageEventContent, event_id: EventID
    ) -> None:
        orig_sender = sender
        sender, is_relay = await self.get_relay_sender(sender, f"message {event_id}")
        if not sender:
            orig_sender.send_remote_checkpoint(
                status=MessageSendCheckpointStatus.PERM_FAILURE,
                event_id=event_id,
                room_id=self.mxid,
                event_type=EventType.ROOM_MESSAGE,
                message_type=message.msgtype,
                error="user is not logged in",
            )
            return
        elif is_relay:
            await self.apply_relay_message_format(orig_sender, message)

        request_id = int(time.time() * 1000)
        self._msgts_dedup.appendleft((sender.address, request_id))

        quote = None
        if message.get_reply_to():
            reply = await DBMessage.get_by_mxid(message.get_reply_to(), self.mxid)
            # TODO include actual text? either store in db or fetch event from homeserver
            if reply is not None:
                quote = Quote(id=reply.timestamp, author=reply.sender, text="")
                # TODO only send this when it's actually a reply to an attachment?
                #      Neither Signal Android nor iOS seem to care though, so this works too
                quote.attachments = [QuotedAttachment("", "")]

        attachments: list[Attachment] | None = None
        attachment_path: str | None = None
        mentions: list[Mention] | None = None
        link_previews: list[LinkPreview] | None = None
        if message.msgtype.is_text:
            text, mentions = await matrix_to_signal(message)
            message_previews = message.get(BEEPER_LINK_PREVIEWS_KEY, [])
            potential_link_previews = await asyncio.gather(
                *(self._beeper_link_preview_to_signal(m) for m in message_previews)
            )
            link_previews = [p for p in potential_link_previews if p is not None]
        elif message.msgtype.is_media:
            attachment_path = await self._download_matrix_media(message)
            attachment = await self._make_attachment(message, attachment_path)
            attachments = [attachment]
            text = message.body if is_relay else None
            self.log.trace("Formed outgoing attachment %s", attachment)
        else:
            self.log.debug(f"Unknown msgtype {message.msgtype} in Matrix message {event_id}")
            return

        self.log.debug(f"Sending Matrix message {event_id} to Signal with timestamp {request_id}")
        retry_count = await self._signal_send_with_retries(
            sender,
            event_id,
            message_type=message.msgtype,
            send_fn=lambda *args, **kwargs: self.signal.send(**kwargs),
            event_type=EventType.ROOM_MESSAGE,
            username=sender.username,
            recipient=self.chat_id,
            body=text,
            mentions=mentions,
            previews=link_previews,
            quote=quote,
            attachments=attachments,
            timestamp=request_id,
        )

        msg = DBMessage(
            mxid=event_id,
            mx_room=self.mxid,
            sender=sender.address,
            timestamp=request_id,
            signal_chat_id=self.chat_id,
            signal_receiver=self.receiver,
        )
        await msg.insert()
        self.log.debug(f"Handled Matrix message {event_id} -> {request_id}")
        if attachment_path and self.config["signal.remove_file_after_handling"]:
            try:
                os.remove(attachment_path)
            except FileNotFoundError:
                pass

        # Handle disappearing messages
        if self.expiration_time and self.disappearing_enabled:
            dm = DisappearingMessage(self.mxid, event_id, self.expiration_time)
            dm.start_timer()
            await dm.insert()
            asyncio.create_task(self._disappear_event(dm))

        sender.send_remote_checkpoint(
            MessageSendCheckpointStatus.SUCCESS,
            event_id,
            self.mxid,
            EventType.ROOM_MESSAGE,
            message.msgtype,
            retry_num=retry_count,
        )
        await self._send_delivery_receipt(event_id)
        asyncio.create_task(self._send_message_status(event_id, err=None))

    async def _signal_send_with_retries(
        self,
        sender: u.User,
        event_id: EventID,
        send_fn: Callable,
        event_type: EventType,
        message_type: MessageType | None = None,
        **send_args,
    ) -> int:
        retry_count = 4
        last_error_type = NotConnected
        for retry_num in range(retry_count):
            try:
                req_id = uuid4()
                self.log.info(
                    f"Send attempt {retry_num}. Attempting to send {event_id} with {req_id}"
                )
                await send_fn(sender, event_id, req_id=req_id, **send_args)
                return retry_num
            except (NotConnected, UnknownReactionTarget) as e:
                if retry_num >= retry_count - 1:
                    break
                last_error_type = type(e)
                # Only handle NotConnected and UnknownReactionTarget exceptions so that other
                # exceptions actually continue to error.
                sleep_seconds = retry_num * 2 + 1
                msg = (
                    f"Not connected to signald. Going to sleep for {sleep_seconds}s. Error: {e}"
                    if isinstance(e, NotConnected)
                    else f"UnknownReactionTarget: Going to sleep for {sleep_seconds}s. Error: {e}"
                )
                self.log.exception(msg)
                sender.send_remote_checkpoint(
                    MessageSendCheckpointStatus.WILL_RETRY,
                    event_id,
                    self.mxid,
                    event_type,
                    message_type=message_type,
                    error=msg,
                    retry_num=retry_num,
                )

                await asyncio.sleep(sleep_seconds)
            except Exception as e:
                await sender.handle_auth_failure(e)
                raise
        event_type_name = {
            EventType.ROOM_MESSAGE: "message",
            EventType.REACTION: "reaction",
        }.get(event_type, str(event_type))
        raise last_error_type(f"Failed to send {event_type_name} after {retry_count} retries.")

    async def handle_matrix_reaction(
        self, sender: u.User, event_id: EventID, reacting_to: EventID, emoji: str
    ) -> None:
        if not await sender.is_logged_in():
            self.log.trace(f"Ignoring reaction by non-logged-in user {sender.mxid}")
            return

        # Signal doesn't seem to use variation selectors at all
        emoji = variation_selector.remove(emoji)
        try:
            retry_count = await self._signal_send_with_retries(
                sender,
                event_id,
                send_fn=self._handle_matrix_reaction,
                event_type=EventType.REACTION,
                reacting_to=reacting_to,
                emoji=emoji,
            )
        except Exception as e:
            self.log.exception(f"Failed to handle Matrix reaction {event_id} to {reacting_to}")
            sender.send_remote_checkpoint(
                MessageSendCheckpointStatus.PERM_FAILURE,
                event_id,
                self.mxid,
                EventType.REACTION,
                error=e,
            )
            await self._send_error_notice("reaction", e)
            await sender.handle_auth_failure(e)
            asyncio.create_task(self._send_message_status(event_id, e))
        else:
            sender.send_remote_checkpoint(
                MessageSendCheckpointStatus.SUCCESS,
                event_id,
                self.mxid,
                EventType.REACTION,
                retry_num=retry_count,
            )
            await self._send_delivery_receipt(event_id)
            asyncio.create_task(self._send_message_status(event_id, err=None))

    async def _handle_matrix_reaction(
        self,
        sender: u.User,
        event_id: EventID,
        reacting_to: EventID,
        emoji: str,
        req_id: UUID | None = None,
    ) -> None:
        message = await DBMessage.get_by_mxid(reacting_to, self.mxid)
        if not message:
            self.log.debug(f"Ignoring reaction to unknown event {reacting_to}")
            raise UnknownReactionTarget(f"Ignoring reaction to unknown event {reacting_to}")

        async with self._reaction_lock:
            existing = await DBReaction.get_by_signal_id(
                self.chat_id, self.receiver, message.sender, message.timestamp, sender.address
            )
            if existing and existing.emoji == emoji:
                return

            dedup_id = (message.sender, message.timestamp, emoji, sender.address, False)
            self._reaction_dedup.appendleft(dedup_id)

            reaction = Reaction(
                emoji=emoji,
                remove=False,
                target_author=message.sender,
                target_sent_timestamp=message.timestamp,
            )
            self.log.trace(f"{sender.mxid} reacted to {message.timestamp} with {emoji}")
            await self.signal.react(
                sender.username, recipient=self.chat_id, reaction=reaction, req_id=req_id
            )

            await self._upsert_reaction(
                existing, self.main_intent, event_id, sender, message, emoji
            )

    async def handle_matrix_redaction(
        self, sender: u.User, event_id: EventID, redaction_event_id: EventID
    ) -> None:
        if not await sender.is_logged_in():
            return

        message = await DBMessage.get_by_mxid(event_id, self.mxid)
        if message:
            try:
                await message.delete()
                await self.signal.remote_delete(
                    sender.username, recipient=self.chat_id, timestamp=message.timestamp
                )
            except Exception as e:
                self.log.exception(
                    f"Failed to handle Matrix redaction {redaction_event_id} of "
                    f"message {event_id} ({message.timestamp})"
                )
                sender.send_remote_checkpoint(
                    MessageSendCheckpointStatus.PERM_FAILURE,
                    redaction_event_id,
                    self.mxid,
                    EventType.ROOM_REDACTION,
                    error=e,
                )
                await sender.handle_auth_failure(e)
                asyncio.create_task(self._send_error_notice("message deletion", e))
                asyncio.create_task(self._send_message_status(event_id, e))
            else:
                self.log.trace(f"Removed {message} after Matrix redaction")
                sender.send_remote_checkpoint(
                    MessageSendCheckpointStatus.SUCCESS,
                    redaction_event_id,
                    self.mxid,
                    EventType.ROOM_REDACTION,
                )
                await self._send_delivery_receipt(redaction_event_id)
                asyncio.create_task(self._send_message_status(redaction_event_id, err=None))
            return

        reaction = await DBReaction.get_by_mxid(event_id, self.mxid)
        if reaction:
            try:
                await reaction.delete()
                remove_reaction = Reaction(
                    emoji=reaction.emoji,
                    remove=True,
                    target_author=reaction.msg_author,
                    target_sent_timestamp=reaction.msg_timestamp,
                )
                await self.signal.react(
                    username=sender.username, recipient=self.chat_id, reaction=remove_reaction
                )
            except Exception as e:
                self.log.exception(
                    f"Failed to handle Matrix redaction {redaction_event_id} of "
                    f"reaction {event_id} to {reaction.msg_timestamp}"
                )
                sender.send_remote_checkpoint(
                    MessageSendCheckpointStatus.PERM_FAILURE,
                    redaction_event_id,
                    self.mxid,
                    EventType.ROOM_REDACTION,
                    error=e,
                )
                await sender.handle_auth_failure(e)
                asyncio.create_task(self._send_error_notice("reaction deletion", e))
                asyncio.create_task(self._send_message_status(event_id, e))
            else:
                self.log.trace(f"Removed {reaction} after Matrix redaction")
                sender.send_remote_checkpoint(
                    MessageSendCheckpointStatus.SUCCESS,
                    redaction_event_id,
                    self.mxid,
                    EventType.ROOM_REDACTION,
                )
                await self._send_delivery_receipt(redaction_event_id)
                asyncio.create_task(self._send_message_status(redaction_event_id, err=None))
            return

        sender.send_remote_checkpoint(
            MessageSendCheckpointStatus.PERM_FAILURE,
            redaction_event_id,
            self.mxid,
            EventType.ROOM_REDACTION,
            error="No message or reaction found for redaction",
        )
        status_err = UnknownReactionTarget("No message or reaction found for redaction")
        asyncio.create_task(self._send_message_status(redaction_event_id, err=status_err))

    async def handle_matrix_join(self, user: u.User) -> None:
        if self.is_direct or not await user.is_logged_in():
            return
        if self._pending_members is None:
            self.log.debug(
                f"{user.mxid} ({user.uuid}) joined room, but pending_members is None,"
                " updating chat info"
            )
            await self.update_info(user, GroupV2ID(id=self.chat_id))
        if self._pending_members is None:
            self.log.warning(
                f"Didn't get pending member list after info update, {user.mxid} ({user.uuid}) may"
                "not be in the group on Signal."
            )
        elif user.uuid in self._pending_members:
            self.log.debug(f"{user.mxid} ({user.uuid}) joined room, accepting invite on Signal")
            try:
                resp = await self.signal.accept_invitation(user.username, self.chat_id)
                self._pending_members.remove(user.uuid)
            except RPCError as e:
                await self.main_intent.send_notice(
                    self.mxid, f"\u26a0 Failed to accept invite on Signal: {e}"
                )
                await user.handle_auth_failure(e)
            else:
                await self.update_info(user, resp)

    async def handle_matrix_leave(self, user: u.User) -> None:
        if not await user.is_logged_in():
            return
        if self.is_direct:
            self.log.info(f"{user.mxid} left private chat portal with {self.chat_id}")
            if user.username == self.receiver:
                self.log.info(
                    f"{user.mxid} was the recipient of this portal. Cleaning up and deleting..."
                )
                await self.cleanup_and_delete()
        else:
            self.log.debug(f"{user.mxid} left portal to {self.chat_id}")
            if self.config["bridge.bridge_matrix_leave"]:
                await self.signal.leave_group(user.username, self.chat_id)
            # TODO cleanup if empty

    async def handle_matrix_invite(self, invited_by: u.User, user: u.User | p.Puppet) -> None:
        if self.is_direct:
            raise RejectMatrixInvite("You can't invite additional users to private chats.")

        try:
            await self.signal.update_group(
                invited_by.username, self.chat_id, add_members=[user.address]
            )
        except RPCError as e:
            raise RejectMatrixInvite(str(e)) from e
        power_levels = await self.main_intent.get_power_levels(self.mxid)
        invitee_pl = power_levels.get_user_level(user.mxid)
        if invitee_pl >= 50:
            group_member = GroupMember(uuid=user.uuid, role=GroupMemberRole.ADMINISTRATOR)
            try:
                update_meta = await self.signal.update_group(
                    invited_by.username, self.chat_id, update_role=group_member
                )
                self.revision = update_meta.revision
            except Exception as e:
                self.log.exception(f"Failed to update Signal member role: {e}")
                await self._update_power_levels(
                    await self.signal.get_group(invited_by.username, self.chat_id)
                )

    async def handle_matrix_name(self, user: u.User, name: str) -> None:
        if self.name == name or self.is_direct or not name:
            return
        sender, is_relay = await self.get_relay_sender(user, "name change")
        if not sender:
            return
        self.name = name
        self.log.debug(
            f"{user.mxid} changed the group name, sending to Signal through {sender.username}"
        )
        try:
            await self.signal.update_group(sender.username, self.chat_id, title=name)
        except Exception as e:
            self.log.exception("Failed to update Signal group name")
            await user.handle_auth_failure(e)
            self.name = None

    async def handle_matrix_topic(self, user: u.User, topic: str) -> None:
        if self.topic == topic or self.is_direct or not topic:
            return
        sender, is_relay = await self.get_relay_sender(user, "topic change")
        if not sender:
            return
        self.topic = topic
        self.log.debug(
            f"{user.mxid} changed the group topic, sending to Signal through {sender.username}"
        )
        try:
            await self.signal.update_group(sender.username, self.chat_id, description=topic)
        except Exception:
            self.log.exception("Failed to update Signal group description")
            self.name = None

    async def handle_matrix_avatar(self, user: u.User, url: ContentURI) -> None:
        if self.is_direct or not url:
            return
        sender, is_relay = await self.get_relay_sender(user, "avatar change")
        if not sender:
            return

        data = await self.main_intent.download_media(url)
        new_hash = hashlib.sha256(data).hexdigest()
        if new_hash == self.avatar_hash and self.avatar_set:
            self.log.debug(f"New avatar from Matrix set by {user.mxid} is same as current one")
            return
        self.avatar_url = url
        self.avatar_hash = new_hash
        path = self._write_outgoing_file(data)
        self.log.debug(
            f"{user.mxid} changed the group avatar, sending to Signal through {sender.username}"
        )
        try:
            await self.signal.update_group(sender.username, self.chat_id, avatar_path=path)
            self.avatar_set = True
        except Exception as e:
            self.log.exception("Failed to update Signal group avatar")
            await user.handle_auth_failure(e)
            self.avatar_set = False
        if self.config["signal.remove_file_after_handling"]:
            try:
                os.remove(path)
            except FileNotFoundError:
                pass

    async def handle_matrix_power_level(
        self,
        sender: u.User,
        levels: PowerLevelStateEventContent,
        prev_content: PowerLevelStateEventContent | None = None,
    ) -> None:
        old_users = prev_content.users if prev_content else None
        new_users = levels.users
        changes = {}
        sender, is_relay = await self.get_relay_sender(sender, "power level change")
        if not sender:
            return

        if not old_users:
            changes = new_users
        else:
            for user, level in new_users.items():
                if (
                    user
                    and user != self.main_intent.mxid
                    and (user not in old_users or level != old_users[user])
                ):
                    changes[user] = level
            for user, level in old_users.items():
                if user and user != self.main_intent.mxid and user not in new_users:
                    changes[user] = levels.users_default
        if changes:
            for user, level in changes.items():
                address = p.Puppet.get_id_from_mxid(user)
                if not address:
                    mx_user = await u.User.get_by_mxid(user, create=False)
                    if not mx_user or not mx_user.is_logged_in:
                        continue
                    address = mx_user.address
                if not address or not address.uuid:
                    continue
                signal_role = (
                    GroupMemberRole.DEFAULT if level < 50 else GroupMemberRole.ADMINISTRATOR
                )
                group_member = GroupMember(uuid=address.uuid, role=signal_role)
                try:
                    update_meta = await self.signal.update_group(
                        sender.username, self.chat_id, update_role=group_member
                    )
                    self.revision = update_meta.revision
                except Exception as e:
                    self.log.exception(f"Failed to update Signal member role: {e}")
                    await self._update_power_levels(
                        await self.signal.get_group(sender.username, self.chat_id)
                    )
                    return
        if not prev_content or levels.invite != prev_content.invite:
            try:
                update_meta = await self.signal.update_group(
                    username=sender.username,
                    group_id=self.chat_id,
                    update_access_control=GroupAccessControl(
                        members=(
                            AccessControlMode.MEMBER
                            if levels.invite == 0
                            else AccessControlMode.ADMINISTRATOR
                        ),
                        attributes=None,
                        link=None,
                    ),
                )
                self.revision = update_meta.revision
            except Exception as e:
                self.log.exception(f"Failed to update Signal member add permission: {e}")
                await self._update_power_levels(
                    await self.signal.get_group(sender.username, self.chat_id)
                )
                return
        if not prev_content or levels.state_default != prev_content.state_default:
            try:
                update_meta = await self.signal.update_group(
                    username=sender.username,
                    group_id=self.chat_id,
                    update_access_control=GroupAccessControl(
                        attributes=(
                            AccessControlMode.MEMBER
                            if levels.state_default == 0
                            else AccessControlMode.ADMINISTRATOR
                        ),
                        members=None,
                        link=None,
                    ),
                )
                self.revision = update_meta.revision
            except Exception as e:
                self.log.exception(f"Failed to update Signal metadata change permission: {e}")
                await self._update_power_levels(
                    await self.signal.get_group(sender.username, self.chat_id)
                )

    # endregion
    # region Signal event handling

    @staticmethod
    async def _resolve_address(address: Address) -> Address:
        puppet = await p.Puppet.get_by_address(address, create=False)
        return puppet.address

    async def _find_quote_event_id(self, quote: Quote | None) -> MessageEvent | EventID | None:
        if not quote:
            return None

        author_address = await self._resolve_address(quote.author)
        reply_msg = await DBMessage.get_by_signal_id(
            author_address, quote.id, self.chat_id, self.receiver
        )
        if not reply_msg:
            return None
        try:
            evt = await self.main_intent.get_event(self.mxid, reply_msg.mxid)
            if isinstance(evt, EncryptedEvent):
                return await self.matrix.e2ee.decrypt(evt, wait_session_timeout=0)
            return evt
        except MatrixError:
            return reply_msg.mxid

    async def _signal_link_preview_to_beeper(
        self, link_preview: LinkPreview, intent: IntentAPI
    ) -> dict[str, Any]:
        beeper_link_preview: dict[str, Any] = {
            "matched_url": link_preview.url,
            "og:title": link_preview.title,
            "og:url": link_preview.url,
            "og:description": link_preview.description,
        }

        # Upload an image corresponding to the link preview if it exists.
        if link_preview.attachment and link_preview.attachment.incoming_filename:
            beeper_link_preview["og:image:type"] = link_preview.attachment.content_type
            beeper_link_preview["og:image:height"] = link_preview.attachment.height
            beeper_link_preview["og:image:width"] = link_preview.attachment.width
            beeper_link_preview["matrix:image:size"] = link_preview.attachment.size

            with open(link_preview.attachment.incoming_filename, "rb") as file:
                data = file.read()
            if self.config["signal.remove_file_after_handling"]:
                os.remove(link_preview.attachment.incoming_filename)

            upload_mime_type = link_preview.attachment.content_type
            if self.encrypted and encrypt_attachment:
                data, beeper_link_preview[BEEPER_IMAGE_ENCRYPTION_KEY] = encrypt_attachment(data)
                upload_mime_type = "application/octet-stream"

            upload_uri = await intent.upload_media(
                data,
                mime_type=upload_mime_type,
                filename=link_preview.attachment.id,
                async_upload=self.config["homeserver.async_media"],
            )
            if BEEPER_IMAGE_ENCRYPTION_KEY in beeper_link_preview:
                beeper_link_preview[BEEPER_IMAGE_ENCRYPTION_KEY].url = upload_uri
                beeper_link_preview[BEEPER_IMAGE_ENCRYPTION_KEY] = beeper_link_preview[
                    BEEPER_IMAGE_ENCRYPTION_KEY
                ].serialize()
            else:
                beeper_link_preview["og:image"] = upload_uri
        return beeper_link_preview

    async def handle_signal_message(
        self, source: u.User, sender: p.Puppet, message: MessageData
    ) -> None:
        if (sender.address, message.timestamp) in self._msgts_dedup:
            self.log.debug(
                f"Ignoring message {message.timestamp} by {sender.uuid} as it was already handled "
                "(message.timestamp in dedup queue)"
            )
            await self.signal.send_receipt(
                source.username, sender.address, timestamps=[message.timestamp]
            )
            return
        self._msgts_dedup.appendleft((sender.address, message.timestamp))
        old_message = await DBMessage.get_by_signal_id(
            sender.address, message.timestamp, self.chat_id, self.receiver
        )
        if old_message is not None:
            self.log.debug(
                f"Ignoring message {message.timestamp} by {sender.uuid} as it was already handled "
                "(message.id found in database)"
            )
            await self.signal.send_receipt(
                source.username, sender.address, timestamps=[message.timestamp]
            )
            return
        self.log.debug(f"Started handling message {message.timestamp} by {sender.uuid}")
        self.log.trace(f"Message content: {message}")
        intent = sender.intent_for(self)
        await intent.set_typing(self.mxid, False)
        event_id = None
        reply_to = await self._find_quote_event_id(message.quote)

        if message.sticker:
            if message.sticker.attachment.incoming_filename:
                content = await self._handle_signal_attachment(
                    intent, message.sticker.attachment, sticker=True
                )
            elif StickersClient:
                content = await self._handle_signal_sticker(intent, message.sticker)
            else:
                self.log.debug(
                    f"Not handling sticker in {message.timestamp}: no incoming_filename and "
                    "signalstickers-client not installed."
                )
                return

            if content:
                if message.sticker.attachment.blurhash:
                    content.info["blurhash"] = message.sticker.attachment.blurhash
                    content.info["xyz.amorgan.blurhash"] = message.sticker.attachment.blurhash
                await self._add_sticker_meta(message.sticker, content)
                if reply_to and not message.body:
                    content.set_reply(reply_to)
                    reply_to = None
                content.msgtype = None
                event_id = await self._send_message(
                    intent, content, timestamp=message.timestamp, event_type=EventType.STICKER
                )

        for contact in message.contacts:
            content = await self._handle_signal_contact(contact)
            if reply_to and not message.body:
                content.set_reply(reply_to)
                reply_to = None
            event_id = await self._send_message(intent, content, timestamp=message.timestamp)

        is_first_text = True
        for attachment in message.attachments:
            if not attachment.incoming_filename:
                self.log.warning(
                    "Failed to bridge attachment, no incoming filename: %s", attachment
                )
                continue
            as_text = (
                is_first_text
                and attachment.content_type == "text/x-signal-plain"
                and attachment.size < MAX_MATRIX_MESSAGE_SIZE
            )

            file_size = attachment.size or os.path.getsize(attachment.incoming_filename)
            if file_size > self.matrix.media_config.upload_size:
                self.log.warning(
                    "Failed to bridge attachment %s in %s: file too large",
                    attachment.id,
                    message.timestamp,
                )
                continue

            content = await self._handle_signal_attachment(intent, attachment, text=as_text)
            if as_text:
                is_first_text = False
                message.body = ""
            if reply_to and not message.body:
                # If there's no text, set the first image as the reply
                content.set_reply(reply_to)
                reply_to = None
            event_id = await self._send_message(intent, content, timestamp=message.timestamp)

        if message.body:
            content = await signal_to_matrix(message)
            if message.previews:
                content[BEEPER_LINK_PREVIEWS_KEY] = await asyncio.gather(
                    *(self._signal_link_preview_to_beeper(p, intent) for p in message.previews)
                )

            if reply_to:
                content.set_reply(reply_to)
            event_id = await self._send_message(intent, content, timestamp=message.timestamp)

        if event_id:
            msg = DBMessage(
                mxid=event_id,
                mx_room=self.mxid,
                sender=sender.address,
                timestamp=message.timestamp,
                signal_chat_id=self.chat_id,
                signal_receiver=self.receiver,
            )
            await msg.insert()
            await self.signal.send_receipt(
                source.username, sender.address, timestamps=[message.timestamp]
            )
            await self._send_delivery_receipt(event_id)
            self.log.debug(f"Handled Signal message {message.timestamp} -> {event_id}")

            if message.expires_in_seconds and self.disappearing_enabled:
                await DisappearingMessage(self.mxid, event_id, message.expires_in_seconds).insert()
                self.log.debug(
                    f"{event_id} set to be redacted {message.expires_in_seconds} seconds after "
                    "room is read"
                )
        else:
            self.log.debug(f"Didn't get event ID for {message.timestamp}")

    async def handle_signal_kicked(self, user: u.User, sender: p.Puppet) -> None:
        self.log.debug(f"{user.mxid} was kicked by {sender.number} from {self.mxid}")
        await self._kick_with_puppet(user, sender)

    @staticmethod
    async def _make_media_content(
        attachment: Attachment, data: bytes
    ) -> tuple[MediaMessageEventContent, bytes]:
        if attachment.content_type.startswith("image/"):
            msgtype = MessageType.IMAGE
            info = ImageInfo(
                mimetype=attachment.content_type, width=attachment.width, height=attachment.height
            )
        elif attachment.content_type.startswith("video/"):
            msgtype = MessageType.VIDEO
            info = VideoInfo(
                mimetype=attachment.content_type, width=attachment.width, height=attachment.height
            )
        elif attachment.voice_note or attachment.content_type.startswith("audio/"):
            msgtype = MessageType.AUDIO
            info = AudioInfo(
                mimetype=attachment.content_type if not attachment.voice_note else "audio/ogg"
            )
        else:
            msgtype = MessageType.FILE
            info = FileInfo(mimetype=attachment.content_type)
        info.size = attachment.size or len(data)
        if not attachment.custom_filename:
            ext = mimetypes.guess_extension(info.mimetype) or ""
            attachment.custom_filename = attachment.id + ext
        else:
            for ext in mimetypes.guess_all_extensions(info.mimetype):
                if attachment.custom_filename.endswith(ext):
                    break
            else:
                attachment.custom_filename += mimetypes.guess_extension(info.mimetype) or ""
        if attachment.blurhash:
            info["blurhash"] = attachment.blurhash
            info["xyz.amorgan.blurhash"] = attachment.blurhash
        content = MediaMessageEventContent(
            msgtype=msgtype, info=info, body=attachment.custom_filename
        )

        # If this is a voice note, add the additional voice message metadata and convert to OGG.
        if attachment.voice_note:
            content["org.matrix.msc1767.file"] = {
                "url": content.url,
                "name": content.body,
                **(content.file.serialize() if content.file else {}),
                **(content.info.serialize() if content.info else {}),
            }
            content["org.matrix.msc3245.voice"] = {}
            data = await ffmpeg.convert_bytes(
                data, ".ogg", output_args=("-c:a", "libopus"), input_mime=attachment.content_type
            )
            info.size = len(data)

        return content, data

    async def _handle_signal_attachment(
        self, intent: IntentAPI, attachment: Attachment, sticker: bool = False, text: bool = False
    ) -> MediaMessageEventContent | TextMessageEventContent:
        self.log.trace(f"Reuploading attachment {attachment}")
        if not attachment.content_type:
            attachment.content_type = (
                magic.mimetype(attachment.incoming_filename)
                if magic is not None
                else "application/octet-stream"
            )

        with open(attachment.incoming_filename, "rb") as file:
            data = file.read()
        if self.config["signal.remove_file_after_handling"]:
            os.remove(attachment.incoming_filename)

        if text:
            assert attachment.content_type == "text/x-signal-plain"
            assert attachment.size < MAX_MATRIX_MESSAGE_SIZE
            content = TextMessageEventContent(msgtype=MessageType.TEXT, body=data.decode("utf-8"))
            return content

        content, data = await self._make_media_content(attachment, data)
        if sticker:
            self._adjust_sticker_size(content.info)

        await self._upload_attachment(intent, content, data, attachment.id)
        return content

    @staticmethod
    async def _handle_signal_contact(contact: SharedContact) -> TextMessageEventContent:
        msg = f"Shared contact: {contact.name!s}"
        if contact.phone:
            msg += "\n"
            for phone in contact.phone:
                msg += f"\nPhone: {phone.value} ({phone.type_or_label})"
        if contact.email:
            msg += "\n"
            for email in contact.email:
                msg += f"\nEmail: {email.value} ({email.type_or_label})"
        content = TextMessageEventContent(msgtype=MessageType.TEXT, body=msg)
        content["fi.mau.signal.contact"] = contact.serialize()
        return content

    async def _add_sticker_meta(self, sticker: Sticker, content: MediaMessageEventContent) -> None:
        try:
            pack = self._sticker_meta_cache[sticker.pack_id]
        except KeyError:
            self.log.debug(f"Fetching sticker pack metadata for {sticker.pack_id}")
            try:
                async with StickersClient() as client:
                    pack = await client.get_pack_metadata(sticker.pack_id, sticker.pack_key)
                self._sticker_meta_cache[sticker.pack_id] = pack
            except Exception:
                self.log.warning(
                    f"Failed to fetch pack metadata for {sticker.pack_id}", exc_info=True
                )
                pack = None
        if not pack:
            content.info["fi.mau.signal.sticker"] = {
                "id": sticker.sticker_id,
                "pack": {
                    "id": sticker.pack_id,
                    "key": sticker.pack_key,
                },
            }
            return
        sticker_meta = pack.stickers[sticker.sticker_id]
        content.body = sticker_meta.emoji
        content.info["fi.mau.signal.sticker"] = {
            "id": sticker.sticker_id,
            "emoji": sticker_meta.emoji,
            "pack": {
                "id": pack.id,
                "key": pack.key,
                "title": pack.title,
                "author": pack.author,
            },
        }

    @staticmethod
    def _adjust_sticker_size(info: ImageInfo) -> None:
        if info.width > 256 or info.height > 256:
            if info.width == info.height:
                info.width = info.height = 256
            elif info.width > info.height:
                info.height = int(info.height / (info.width / 256))
                info.width = 256
            else:
                info.width = int(info.width / (info.height / 256))
                info.height = 256

    async def _handle_signal_sticker(
        self, intent: IntentAPI, sticker: Sticker
    ) -> MediaMessageEventContent | None:
        try:
            self.log.debug(f"Fetching sticker {sticker.pack_id}#{sticker.sticker_id}")
            async with StickersClient() as client:
                data = await client.download_sticker(
                    sticker.sticker_id, sticker.pack_id, sticker.pack_key
                )
        except Exception:
            self.log.warning(f"Failed to download sticker {sticker.sticker_id}", exc_info=True)
            return None
        info = ImageInfo(
            mimetype=sticker.attachment.content_type,
            size=len(data),
            width=sticker.attachment.width,
            height=sticker.attachment.height,
        )
        self._adjust_sticker_size(info)
        if magic:
            info.mimetype = magic.mimetype(data)
        ext = mimetypes.guess_extension(info.mimetype)
        if not ext and info.mimetype == "image/webp":
            ext = ".webp"
        content = MediaMessageEventContent(
            msgtype=MessageType.IMAGE, info=info, body=f"sticker{ext}"
        )
        await self._upload_attachment(intent, content, data, sticker.attachment.id)
        return content

    async def _upload_attachment(
        self, intent: IntentAPI, content: MediaMessageEventContent, data: bytes, id: str
    ) -> None:
        upload_mime_type = content.info.mimetype
        if self.encrypted and encrypt_attachment:
            data, content.file = encrypt_attachment(data)
            upload_mime_type = "application/octet-stream"

        content.url = await intent.upload_media(
            data,
            mime_type=upload_mime_type,
            filename=id,
            async_upload=self.config["homeserver.async_media"],
        )
        if content.file:
            content.file.url = content.url
            content.url = None
        # This is a hack for bad clients like Element iOS that require a thumbnail
        if content.info.mimetype.startswith("image/"):
            if content.file:
                content.info.thumbnail_file = content.file
            elif content.url:
                content.info.thumbnail_url = content.url

    async def handle_signal_reaction(
        self, sender: p.Puppet, reaction: Reaction, timestamp: int
    ) -> None:
        author_address = await self._resolve_address(reaction.target_author)
        target_id = reaction.target_sent_timestamp
        async with self._reaction_lock:
            dedup_id = (author_address, target_id, reaction.emoji, sender.address, reaction.remove)
            if dedup_id in self._reaction_dedup:
                return
            self._reaction_dedup.appendleft(dedup_id)

        existing = await DBReaction.get_by_signal_id(
            self.chat_id, self.receiver, author_address, target_id, sender.address
        )

        if reaction.remove:
            if existing:
                try:
                    await sender.intent_for(self).redact(existing.mx_room, existing.mxid)
                except IntentError:
                    await self.main_intent.redact(existing.mx_room, existing.mxid)
                await existing.delete()
                self.log.trace(f"Removed {existing} after Signal removal")
            return
        elif existing and existing.emoji == reaction.emoji:
            return

        message = await DBMessage.get_by_signal_id(
            author_address, target_id, self.chat_id, self.receiver
        )
        if not message:
            self.log.debug(f"Ignoring reaction to unknown message {target_id}")
            return

        intent = sender.intent_for(self)
        matrix_emoji = variation_selector.add(reaction.emoji)
        mxid = await intent.react(message.mx_room, message.mxid, matrix_emoji, timestamp=timestamp)
        self.log.debug(f"{sender.address} reacted to {message.mxid} -> {mxid}")
        await self._upsert_reaction(existing, intent, mxid, sender, message, reaction.emoji)

    async def handle_signal_delete(self, sender: p.Puppet, message_ts: int) -> None:
        message = await DBMessage.get_by_signal_id(
            sender.address, message_ts, self.chat_id, self.receiver
        )
        if not message:
            return
        await message.delete()
        try:
            await sender.intent_for(self).redact(message.mx_room, message.mxid)
        except MForbidden:
            await self.main_intent.redact(message.mx_room, message.mxid)

    # endregion
    # region Matrix -> Signal metadata

    async def create_signal_group(
        self, source: u.User, levels: PowerLevelStateEventContent
    ) -> None:
        user_mxids = await self.az.intent.get_room_members(
            self.mxid, (Membership.JOIN, Membership.INVITE)
        )
        invitee_addresses = []
        for mxid in user_mxids:
            mx_user = await u.User.get_by_mxid(mxid, create=False)
            if mx_user and mx_user.address and mx_user.username != source.username:
                invitee_addresses.append(mx_user.address)
            puppet = await p.Puppet.get_by_mxid(mxid, create=False)
            if puppet:
                invitee_addresses.append(puppet.address)
        avatar_path: str | None = None
        if self.avatar_url:
            avatar_data = await self.az.intent.download_media(self.avatar_url)
            self.avatar_hash = hashlib.sha256(avatar_data).hexdigest()
            avatar_path = self._write_outgoing_file(avatar_data)
        signal_chat = await self.signal.create_group(
            source.username, title=self.name, members=invitee_addresses, avatar_path=avatar_path
        )
        self.name_set = bool(self.name and signal_chat.title)
        self.avatar_set = bool(self.avatar_url and self.avatar_hash and signal_chat.avatar)
        self.chat_id = signal_chat.id
        await self._postinit()
        await self.insert()
        if avatar_path and self.config["signal.remove_file_after_handling"]:
            try:
                os.remove(avatar_path)
            except FileNotFoundError:
                pass
        if self.topic:
            await self.signal.update_group(source.username, self.chat_id, description=self.topic)
        await self.handle_matrix_power_level(source, levels)
        await self.update()
        await self.update_bridge_info()

    # endregion
    # region Updating portal info

    async def update_info(
        self, source: u.User, info: ChatInfo, sender: p.Puppet | None = None
    ) -> None:
        if self.is_direct:
            if not isinstance(info, (Contact, Profile, Address)):
                raise ValueError(f"Unexpected type for direct chat update_info: {type(info)}")
            if not self.name:
                puppet = await self.get_dm_puppet()
                if not puppet.name:
                    await puppet.update_info(info)
                self.name = puppet.name
            return

        if isinstance(info, GroupV2ID):
            try:
                info = await self.signal.get_group(source.username, info.id, info.revision or -1)
            except Exception as e:
                await source.handle_auth_failure(e)
                raise
            if not info:
                self.log.debug(
                    f"Failed to get full group v2 info through {source.username}, "
                    "cancelling update"
                )
                return

        changed = False
        if isinstance(info, Group):
            changed = await self._update_name(info.name, sender) or changed
        elif isinstance(info, GroupV2):
            if self.revision < info.revision:
                self.revision = info.revision
                changed = True
            elif self.revision > info.revision:
                self.log.warning(
                    f"Got outdated info when syncing through {source.username} "
                    f"({info.revision} < {self.revision}), ignoring..."
                )
                return
            changed = await self._update_name(info.title, sender) or changed
            changed = await self._update_topic(info.description, sender) or changed
        elif isinstance(info, GroupV2ID):
            return
        else:
            raise ValueError(f"Unexpected type for group update_info: {type(info)}")
        changed = await self._update_avatar(info, sender) or changed
        await self._update_participants(source, info, sender)
        try:
            await self._update_power_levels(info)
        except Exception:
            self.log.warning("Error updating power levels", exc_info=True)
        if changed:
            await self.update_bridge_info()
            await self.update()

    async def update_expires_in_seconds(self, sender: p.Puppet, expires_in_seconds: int) -> None:
        if expires_in_seconds == 0:
            expires_in_seconds = None
        if self.expiration_time == expires_in_seconds:
            return

        assert self.mxid
        self.expiration_time = expires_in_seconds
        await self.update()

        time_str = "Off" if expires_in_seconds is None else format_duration(expires_in_seconds)
        body = f"Set the disappearing message timer to {time_str}"
        content = TextMessageEventContent(msgtype=MessageType.NOTICE, body=body)
        await self._send_message(sender.intent_for(self), content)

    async def get_dm_puppet(self) -> p.Puppet | None:
        if not self.is_direct:
            return None
        return await p.Puppet.get_by_address(self.chat_id)

    async def update_info_from_puppet(self, puppet: p.Puppet | None = None) -> None:
        if not self.is_direct:
            return
        if not puppet:
            puppet = await self.get_dm_puppet()
        await self.update_puppet_name(puppet.name, save=False)
        await self.update_puppet_avatar(puppet.avatar_hash, puppet.avatar_url, save=False)

    async def update_puppet_avatar(
        self, new_hash: str, avatar_url: ContentURI, save: bool = True
    ) -> None:
        if not self.encrypted and not self.private_chat_portal_meta:
            return

        if self.avatar_hash != new_hash or not self.avatar_set:
            self.avatar_hash = new_hash
            self.avatar_url = avatar_url
            if self.mxid:
                try:
                    await self.main_intent.set_room_avatar(self.mxid, avatar_url)
                    self.avatar_set = True
                except Exception:
                    self.log.exception("Error setting avatar")
                    self.avatar_set = False
                if save:
                    await self.update_bridge_info()
                    await self.update()

    async def update_puppet_name(self, name: str, save: bool = True) -> None:
        if not self.encrypted and not self.private_chat_portal_meta:
            return

        changed = await self._update_name(name)

        if changed and save:
            await self.update_bridge_info()
            await self.update()

    async def _update_name(self, name: str, sender: p.Puppet | None = None) -> bool:
        if self.name != name or not self.name_set:
            self.name = name
            if self.mxid:
                try:
                    await self._try_with_puppet(
                        lambda i: i.set_room_name(self.mxid, self.name), puppet=sender
                    )
                    self.name_set = True
                except Exception:
                    self.log.exception("Error setting name")
                    self.name_set = False
            return True
        return False

    async def _update_topic(self, topic: str, sender: p.Puppet | None = None) -> bool:
        if self.topic != topic:
            self.topic = topic
            if self.mxid:
                try:
                    await self._try_with_puppet(
                        lambda i: i.set_room_topic(self.mxid, self.topic), puppet=sender
                    )
                except Exception:
                    self.log.exception("Error setting topic")
                    self.topic = None
            return True
        return False

    async def _try_with_puppet(
        self, action: Callable[[IntentAPI], Awaitable[Any]], puppet: p.Puppet | None = None
    ) -> None:
        if puppet:
            try:
                await action(puppet.intent_for(self))
            except (MForbidden, IntentError):
                await action(self.main_intent)
        else:
            await action(self.main_intent)

    async def _update_avatar(self, info: ChatInfo, sender: p.Puppet | None = None) -> bool:
        path = None
        if isinstance(info, GroupV2):
            path = info.avatar
        elif isinstance(info, Group):
            path = f"group-{self.chat_id}"
        res = await p.Puppet.upload_avatar(self, path, self.main_intent)
        if res is False:
            return False
        self.avatar_hash, self.avatar_url = res
        if not self.mxid:
            return True

        try:
            await self._try_with_puppet(
                lambda i: i.set_room_avatar(self.mxid, self.avatar_url), puppet=sender
            )
            self.avatar_set = True
        except Exception:
            self.log.exception("Error setting avatar")
            self.avatar_set = False
        return True

    async def _update_participants(
        self, source: u.User, info: ChatInfo, sender: p.Puppet | None = None
    ) -> None:
        if not self.mxid or not isinstance(info, (Group, GroupV2)):
            return

        member_events = await self.main_intent.get_members(self.mxid)
        remove_users: set[UserID] = {
            UserID(evt.state_key)
            for evt in member_events
            if evt.content.membership == Membership.JOIN and evt.state_key != self.az.bot_mxid
        }

        pending_members = info.pending_members if isinstance(info, GroupV2) else []
        self._pending_members = {addr.uuid for addr in pending_members}

        for address in info.members:
            user = await u.User.get_by_address(address)
            if user:
                remove_users.discard(user.mxid)
                await self._try_with_puppet(
                    lambda i: i.invite_user(self.mxid, user.mxid, check_cache=True), puppet=sender
                )

            puppet = await p.Puppet.get_by_address(address)
<<<<<<< HEAD
            await source.sync_contact(address)
            await self._try_with_puppet(
                lambda i: i.invite_user(self.mxid, puppet.intent_for(self).mxid, check_cache=True),
                puppet=sender,
            )
=======
            try:
                await source.sync_contact(address)
            except ProfileUnavailableError:
                self.log.debug(f"Profile of puppet with {address} is unavailable")
>>>>>>> 66e5c589
            await puppet.intent_for(self).ensure_joined(self.mxid)
            remove_users.discard(puppet.default_mxid)

        for address in pending_members:
            user = await u.User.get_by_address(address)
            if user:
                remove_users.discard(user.mxid)
                await self._try_with_puppet(
                    lambda i: i.invite_user(self.mxid, user.mxid, check_cache=True), puppet=sender
                )

            puppet = await p.Puppet.get_by_address(address)
<<<<<<< HEAD
            await source.sync_contact(address)
            await self._try_with_puppet(
                lambda i: i.invite_user(self.mxid, puppet.intent_for(self).mxid, check_cache=True),
                puppet=sender,
=======
            try:
                await source.sync_contact(address)
            except ProfileUnavailableError:
                self.log.debug(f"Profile of puppet with {address} is unavailable")
            await self.main_intent.invite_user(
                self.mxid, puppet.intent_for(self).mxid, check_cache=True
>>>>>>> 66e5c589
            )
            remove_users.discard(puppet.default_mxid)

        for mxid in remove_users:
            user = await u.User.get_by_mxid(mxid, create=False)
            if user and await user.is_logged_in():
                await self._kick_with_puppet(user, sender)
            puppet = await p.Puppet.get_by_mxid(mxid, create=False)
            if puppet:
                if puppet == sender:
                    await puppet.intent_for(self).leave_room(self.mxid)
                else:
                    await self._kick_with_puppet(puppet, sender)

    async def _kick_with_puppet(
        self, user: p.Puppet | u.User, sender: p.Puppet | None = None
    ) -> None:
        if sender:
            try:
                await sender.intent_for(self).kick_user(self.mxid, user.mxid)
            except:
                await self.main_intent.kick_user(self.mxid, user.mxid, f"kicked by {sender.name}")
        else:
            await self.main_intent.kick_user(
                self.mxid, user.mxid, "Not a member of this Signal group"
            )

    async def _update_power_levels(self, info: ChatInfo) -> None:
        if not self.mxid:
            return

        power_levels = await self.main_intent.get_power_levels(self.mxid)
        power_levels = await self._get_power_levels(power_levels, info=info, is_initial=False)
        await self.main_intent.set_power_levels(self.mxid, power_levels)

    # endregion
    # region Bridge info state event

    @property
    def bridge_info_state_key(self) -> str:
        return f"net.maunium.signal://signal/{self.chat_id_str}"

    @property
    def bridge_info(self) -> dict[str, Any]:
        return {
            "bridgebot": self.az.bot_mxid,
            "creator": self.main_intent.mxid,
            "protocol": {
                "id": "signal",
                "displayname": "Signal",
                "avatar_url": self.config["appservice.bot_avatar"],
            },
            "channel": {
                "id": self.chat_id_str,
                "displayname": self.name,
                "avatar_url": self.avatar_url,
            },
        }

    async def update_bridge_info(self) -> None:
        if not self.mxid:
            self.log.debug("Not updating bridge info: no Matrix room created")
            return
        try:
            self.log.debug("Updating bridge info...")
            await self.main_intent.send_state_event(
                self.mxid, StateBridge, self.bridge_info, self.bridge_info_state_key
            )
            # TODO remove this once https://github.com/matrix-org/matrix-doc/pull/2346 is in spec
            await self.main_intent.send_state_event(
                self.mxid, StateHalfShotBridge, self.bridge_info, self.bridge_info_state_key
            )
        except Exception:
            self.log.warning("Failed to update bridge info", exc_info=True)

    # endregion
    # region Creating Matrix rooms

    async def update_matrix_room(self, source: u.User, info: ChatInfo) -> None:
        if not self.is_direct and not isinstance(info, (Group, GroupV2, GroupV2ID)):
            raise ValueError(f"Unexpected type for updating group portal: {type(info)}")
        elif self.is_direct and not isinstance(info, (Contact, Profile, Address)):
            raise ValueError(f"Unexpected type for updating direct chat portal: {type(info)}")
        try:
            await self._update_matrix_room(source, info)
        except Exception:
            self.log.exception("Failed to update portal")

    async def create_matrix_room(self, source: u.User, info: ChatInfo) -> RoomID | None:
        if not self.is_direct and not isinstance(info, (Group, GroupV2, GroupV2ID)):
            raise ValueError(f"Unexpected type for creating group portal: {type(info)}")
        elif self.is_direct and not isinstance(info, (Contact, Profile, Address)):
            raise ValueError(f"Unexpected type for creating direct chat portal: {type(info)}")
        if isinstance(info, Group) and not info.members:
            try:
                groups = await self.signal.list_groups(source.username)
            except Exception as e:
                await source.handle_auth_failure(e)
                raise
            info = next(
                (g for g in groups if isinstance(g, Group) and g.group_id == info.group_id), info
            )
        elif isinstance(info, GroupV2ID) and not isinstance(info, GroupV2):
            self.log.debug(
                f"create_matrix_room() called with {info}, fetching full info from signald"
            )
            try:
                info = await self.signal.get_group(source.username, info.id, info.revision or -1)
            except Exception as e:
                await source.handle_auth_failure(e)
                raise
            if not info:
                self.log.warning(f"Full info not found, canceling room creation")
                return None
            else:
                self.log.trace("get_group() returned full info: %s", info)
        if self.mxid:
            await self.update_matrix_room(source, info)
            return self.mxid
        async with self._create_room_lock:
            return await self._create_matrix_room(source, info)

    def _get_invite_content(self, double_puppet: p.Puppet | None) -> dict[str, Any]:
        invite_content = {}
        if double_puppet:
            invite_content["fi.mau.will_auto_accept"] = True
        if self.is_direct:
            invite_content["is_direct"] = True
        return invite_content

    async def _update_matrix_room(self, source: u.User, info: ChatInfo) -> None:
        puppet = await p.Puppet.get_by_custom_mxid(source.mxid)
        await self.main_intent.invite_user(
            self.mxid,
            source.mxid,
            check_cache=True,
            extra_content=self._get_invite_content(puppet),
        )
        if puppet:
            did_join = await puppet.intent.ensure_joined(self.mxid)
            if did_join and self.is_direct:
                await source.update_direct_chats({self.main_intent.mxid: [self.mxid]})

        await self.update_info(source, info)

    async def _get_power_levels(
        self,
        levels: PowerLevelStateEventContent | None = None,
        info: ChatInfo | None = None,
        is_initial: bool = False,
    ) -> PowerLevelStateEventContent:
        levels = levels or PowerLevelStateEventContent()
        bot_pl = levels.get_user_level(self.az.bot_mxid)
        levels.events_default = 0
        if self.is_direct:
            levels.ban = 99
            levels.kick = 99
            levels.invite = 99
            levels.state_default = 0
            meta_edit_level = 0
        else:
            if isinstance(info, GroupV2):
                ac = info.access_control
                for detail in info.member_detail + info.pending_member_detail:
                    puppet = await p.Puppet.get_by_address(Address(uuid=detail.uuid))
                    puppet_mxid = puppet.intent_for(self).mxid
                    current_level = levels.get_user_level(puppet_mxid)
                    if bot_pl > current_level and bot_pl >= 50:
                        level = current_level
                        if puppet.is_real_user:
                            if current_level >= 50 and detail.role == GroupMemberRole.DEFAULT:
                                level = 0
                            elif (
                                current_level < 50 and detail.role == GroupMemberRole.ADMINISTRATOR
                            ):
                                level = 50
                        else:
                            level = 50 if detail.role == GroupMemberRole.ADMINISTRATOR else 0
                        levels.users[puppet_mxid] = level
                announcements = info.announcements
            else:
                ac = GroupAccessControl()
                announcements = AnnouncementsMode.UNKNOWN
            levels.ban = 50
            levels.kick = 50
            levels.invite = 50 if ac.members == AccessControlMode.ADMINISTRATOR else 0
            levels.state_default = 50
            meta_edit_level = 50 if ac.attributes == AccessControlMode.ADMINISTRATOR else 0
            if announcements == AnnouncementsMode.ENABLED:
                levels.events_default = 50
        levels.events[EventType.REACTION] = 0
        levels.events[EventType.ROOM_NAME] = meta_edit_level
        levels.events[EventType.ROOM_AVATAR] = meta_edit_level
        levels.events[EventType.ROOM_TOPIC] = meta_edit_level
        levels.events[EventType.ROOM_ENCRYPTION] = 50 if self.matrix.e2ee else 99
        levels.events[EventType.ROOM_TOMBSTONE] = 99
        levels.users_default = 0
        # Remote delete is only for your own messages
        levels.redact = 99
        if self.main_intent.mxid not in levels.users:
            levels.users[self.main_intent.mxid] = 9001 if is_initial else 100
        return levels

    async def _create_matrix_room(self, source: u.User, info: ChatInfo) -> RoomID | None:
        if self.mxid:
            await self._update_matrix_room(source, info)
            return self.mxid
        await self.update_info(source, info)
        self.log.debug("Creating Matrix room")
        name: str | None = None
        power_levels = await self._get_power_levels(info=info, is_initial=True)
        initial_state = [
            {
                "type": str(StateBridge),
                "state_key": self.bridge_info_state_key,
                "content": self.bridge_info,
            },
            {
                # TODO remove this once https://github.com/matrix-org/matrix-doc/pull/2346 is in spec
                "type": str(StateHalfShotBridge),
                "state_key": self.bridge_info_state_key,
                "content": self.bridge_info,
            },
            {
                "type": str(EventType.ROOM_POWER_LEVELS),
                "content": power_levels.serialize(),
            },
        ]
        invites = []
        if self.config["bridge.encryption.default"] and self.matrix.e2ee:
            self.encrypted = True
            initial_state.append(
                {
                    "type": str(EventType.ROOM_ENCRYPTION),
                    "content": {"algorithm": "m.megolm.v1.aes-sha2"},
                }
            )
            if self.is_direct:
                invites.append(self.az.bot_mxid)
        if self.is_direct and source.address == self.chat_id:
            name = self.name = "Signal Note to Self"
        elif self.encrypted or self.private_chat_portal_meta or not self.is_direct:
            name = self.name
        if self.avatar_url:
            initial_state.append(
                {
                    "type": str(EventType.ROOM_AVATAR),
                    "content": {"url": self.avatar_url},
                }
            )

        creation_content = {}
        if not self.config["bridge.federate_rooms"]:
            creation_content["m.federate"] = False
        self.mxid = await self.main_intent.create_room(
            name=name,
            topic=self.topic,
            is_direct=self.is_direct,
            initial_state=initial_state,
            invitees=invites,
            creation_content=creation_content,
            # Make sure the power level event in initial_state is allowed
            # even if the server sends a default power level event before it.
            # TODO remove this if the spec is changed to require servers to
            #      use the power level event in initial_state
            power_level_override={"users": {self.main_intent.mxid: 9001}},
        )
        if not self.mxid:
            raise Exception("Failed to create room: no mxid returned")
        self.name_set = bool(name)
        self.avatar_set = bool(self.avatar_url)

        if self.encrypted and self.matrix.e2ee and self.is_direct:
            try:
                await self.az.intent.ensure_joined(self.mxid)
            except Exception:
                self.log.warning("Failed to add bridge bot to new private chat {self.mxid}")

        puppet = await p.Puppet.get_by_custom_mxid(source.mxid)
        await self.main_intent.invite_user(
            self.mxid, source.mxid, extra_content=self._get_invite_content(puppet)
        )
        if puppet:
            try:
                await source.update_direct_chats({self.main_intent.mxid: [self.mxid]})
                await puppet.intent.join_room_by_id(self.mxid)
            except MatrixError:
                self.log.debug(
                    "Failed to join custom puppet into newly created portal", exc_info=True
                )

        await self.update()
        self.log.debug(f"Matrix room created: {self.mxid}")
        self.by_mxid[self.mxid] = self
        if not self.is_direct:
            await self._update_participants(source, info)

        return self.mxid

    # endregion
    # region Database getters

    async def _postinit(self) -> None:
        self.by_chat_id[(self.chat_id_str, self.receiver)] = self
        if self.mxid:
            self.by_mxid[self.mxid] = self
        if self.is_direct:
            puppet = await self.get_dm_puppet()
            self._main_intent = puppet.default_mxid_intent
        elif not self.is_direct:
            self._main_intent = self.az.intent

    async def delete(self) -> None:
        await DBMessage.delete_all(self.mxid)
        self.by_mxid.pop(self.mxid, None)
        self.mxid = None
        self.name_set = False
        self.avatar_set = False
        self.relay_user_id = None
        self.topic = None
        self.encrypted = False
        await self.update()

    async def save(self) -> None:
        await self.update()

    @classmethod
    def all_with_room(cls) -> AsyncGenerator[Portal, None]:
        return cls._db_to_portals(super().all_with_room())

    @classmethod
    def find_private_chats_with(cls, other_user: Address) -> AsyncGenerator[Portal, None]:
        return cls._db_to_portals(super().find_private_chats_with(other_user))

    @classmethod
    async def _db_to_portals(cls, query: Awaitable[list[Portal]]) -> AsyncGenerator[Portal, None]:
        portals = await query
        for index, portal in enumerate(portals):
            try:
                yield cls.by_chat_id[(portal.chat_id_str, portal.receiver)]
            except KeyError:
                await portal._postinit()
                yield portal

    @classmethod
    @async_getter_lock
    async def get_by_mxid(cls, mxid: RoomID) -> Portal | None:
        try:
            return cls.by_mxid[mxid]
        except KeyError:
            pass

        portal = cast(cls, await super().get_by_mxid(mxid))
        if portal is not None:
            await portal._postinit()
            return portal

        return None

    @classmethod
    async def get_by_chat_id(
        cls, chat_id: GroupID | Address, *, receiver: str = "", create: bool = False
    ) -> Portal | None:
        if isinstance(chat_id, str):
            receiver = ""
        elif not isinstance(chat_id, Address):
            raise ValueError(f"Invalid chat ID type {type(chat_id)}")
        elif not receiver:
            raise ValueError("Direct chats must have a receiver")
        best_id = id_to_str(chat_id)
        portal = await cls._get_by_chat_id(best_id, receiver, create=create, chat_id=chat_id)
        if portal:
            portal.log.debug(f"get_by_chat_id({chat_id}, {receiver}) -> {hex(id(portal))}")
        return portal

    @classmethod
    @async_getter_lock
    async def _get_by_chat_id(
        cls, best_id: str, receiver: str, *, create: bool, chat_id: GroupID | Address
    ) -> Portal | None:
        try:
            return cls.by_chat_id[(best_id, receiver)]
        except KeyError:
            pass

        portal = cast(cls, await super().get_by_chat_id(chat_id, receiver))
        if portal is not None:
            await portal._postinit()
            return portal

        if create:
            portal = cls(chat_id, receiver)
            await portal.insert()
            await portal._postinit()
            return portal

        return None

    # endregion<|MERGE_RESOLUTION|>--- conflicted
+++ resolved
@@ -1658,18 +1658,14 @@
                 )
 
             puppet = await p.Puppet.get_by_address(address)
-<<<<<<< HEAD
-            await source.sync_contact(address)
+            try:
+                await source.sync_contact(address)
+            except ProfileUnavailableError:
+                self.log.debug(f"Profile of puppet with {address} is unavailable")
             await self._try_with_puppet(
                 lambda i: i.invite_user(self.mxid, puppet.intent_for(self).mxid, check_cache=True),
                 puppet=sender,
             )
-=======
-            try:
-                await source.sync_contact(address)
-            except ProfileUnavailableError:
-                self.log.debug(f"Profile of puppet with {address} is unavailable")
->>>>>>> 66e5c589
             await puppet.intent_for(self).ensure_joined(self.mxid)
             remove_users.discard(puppet.default_mxid)
 
@@ -1682,19 +1678,13 @@
                 )
 
             puppet = await p.Puppet.get_by_address(address)
-<<<<<<< HEAD
-            await source.sync_contact(address)
+            try:
+                await source.sync_contact(address)
+            except ProfileUnavailableError:
+                self.log.debug(f"Profile of puppet with {address} is unavailable")
             await self._try_with_puppet(
                 lambda i: i.invite_user(self.mxid, puppet.intent_for(self).mxid, check_cache=True),
                 puppet=sender,
-=======
-            try:
-                await source.sync_contact(address)
-            except ProfileUnavailableError:
-                self.log.debug(f"Profile of puppet with {address} is unavailable")
-            await self.main_intent.invite_user(
-                self.mxid, puppet.intent_for(self).mxid, check_cache=True
->>>>>>> 66e5c589
             )
             remove_users.discard(puppet.default_mxid)
 
